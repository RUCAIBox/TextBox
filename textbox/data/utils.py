import itertools
import os
from numpy import pad
import torch
import warnings
from torch import Tensor
from typing import List
from torch.nn.utils.rnn import pad_sequence
from torch.utils.data import DataLoader, Dataset
from textbox import CLM_MODELS


class AbstractDataset(Dataset):
    def __init__(self, config, set):
        super().__init__()
        self.config = config
        self.quick_test = config['quick_test']
        if isinstance(self.quick_test, bool):
            self.quick_test = 32 if self.quick_test else 0
        self.set = set
        source_filename = os.path.join(config['data_path'], f'{set}.src')
        target_filename = os.path.join(config['data_path'], f'{set}.tgt')
<<<<<<< HEAD
        self.source_text = load_data(source_filename, max_length=self.quick_test)
        self.target_text = load_data(target_filename, max_length=self.quick_test)
=======
        self.source_text = load_data(source_filename)
        self.target_text = load_data(target_filename)
        self.source_length = self.config['src_len']
        self.target_length = self.config['tgt_len']
>>>>>>> c7ad0d71
        if set != 'test':
            assert len(self.source_text) == len(self.target_text)
    
    def __len__(self):
        return len(self.source_text)
    
    def __getitem__(self, idx):
        sample = {
            "source_text": self.source_text[idx], 
            "source_ids": self.source_ids[idx],
            "target_text": self.target_text[idx], 
        }
        if self.set != 'test':
            sample.update({
                "target_ids": self.target_ids[idx],
            })
        return sample
    
    def _init_process(self):
        if self.source_length > self.tokenizer.model_max_length:
            warnings.warn(f"The max length of source text {self.source_length} exceeds the max length {self.tokenizer.model_max_length} of {self.config['model']} model, and will be set to {self.tokenizer.model_max_length}.")
            self.source_length = self.tokenizer.model_max_length
            
        if self.target_length > self.tokenizer.model_max_length:
            warnings.warn(f"The max length of target text {self.target_length} exceeds the max length {self.tokenizer.model_max_length} of {self.config['model']} model, and will be set to {self.tokenizer.model_max_length}.")
            self.target_length = self.tokenizer.model_max_length
        
        if self.config['efficient_methods'] and 'prompt-tuning' in self.config['efficient_methods']:
            prompt_length = self.config['efficient_kwargs']['prompt_length']
            if self.config['model_name'] in CLM_MODELS:
                if self.source_length + self.target_length + prompt_length > self.tokenizer.model_max_length:
                    warnings.warn(f"The length of source text {self.source_length}, target text {self.target_length} and prompt {prompt_length} exceeds the max length {self.tokenizer.model_max_length} of {self.config['model']} model, and the max length of source sentence will be set to {self.tokenizer.model_max_length - prompt_length - self.target_length}.")
                    self.source_length = self.tokenizer.model_max_length - prompt_length - self.target_length
            elif self.source_length + prompt_length > self.tokenizer.model_max_length:
                warnings.warn(f"The length of source text {self.source_length} and prompt {prompt_length} exceeds the max length {self.tokenizer.model_max_length} of {self.config['model']} model, and the max length of source sentence will be set to {self.tokenizer.model_max_length - prompt_length}.")
                self.source_length = self.tokenizer.model_max_length - prompt_length

    def _process_prompt(self):
        prefix = self.config['prefix_prompt'] or ''
        suffix = self.config['suffix_prompt'] or ''

        self.prefix_ids = self.tokenizer.encode(prefix, add_special_tokens=False)
        self.suffix_ids = self.tokenizer.encode(suffix, add_special_tokens=False)

        self.source_max_length = self.source_length - self.tokenizer.num_special_tokens_to_add() - len(self.prefix_ids) - len(self.suffix_ids)
        self.target_max_length = self.target_length - self.tokenizer.num_special_tokens_to_add()

        if self.config['model_name'] in ['bert2bert', 'opt']:
            self.target_max_length += 1

    def tokenize(self, tokenizer):
        self.tokenizer = tokenizer
        self._init_process()
        self._process_prompt()
        self.source_ids = []
        source_ids = tokenizer(self.source_text, add_special_tokens=False, return_token_type_ids=False, return_attention_mask=False)['input_ids']
        for ids in source_ids:
            ids = ids[:self.source_max_length] if self.config['truncate'] == 'tail' else ids[-self.source_max_length:]
            ids = self.tokenizer.build_inputs_with_special_tokens(self.prefix_ids + ids + self.suffix_ids)
            self.source_ids.append(torch.tensor(ids, dtype=torch.long))
        if self.set != 'test':
            self.target_ids = []
            with tokenizer.as_target_tokenizer():
                target_ids = tokenizer(self.target_text, add_special_tokens=False, return_token_type_ids=False, return_attention_mask=False)['input_ids']
                for ids in target_ids:
                    ids = ids[:self.target_max_length] if self.config['truncate'] == 'tail' else ids[-self.target_max_length:]
                    ids = self.tokenizer.build_inputs_with_special_tokens(ids)
                    if self.config['model_name'] in ['bert2bert', 'opt']:
                        ids = ids[1:]
                    self.target_ids.append(torch.tensor(ids, dtype=torch.long))


class AbstractCollate:
    def __init__(self, config, tokenizer, set):
        self.config = config
        self.tokenizer = tokenizer
        self.set = set
        self.is_casual_model = bool(config['model_name'] in CLM_MODELS)
    
    def __call__(self, samples):
        batch = {}
        source_text = []
        source_ids = []
        source_mask = []
        source_length = []
        target_text = []
        source_padding_side = 'left' if self.set == 'test' and self.is_casual_model else self.tokenizer.padding_side
        
        for sample in samples:
            source_text.append(sample['source_text'])
            src_id = torch.cat([sample['source_ids'], sample['target_ids']]) if self.set != 'test' and self.is_casual_model else sample['source_ids']
            source_ids.append(src_id)
            source_mask.append(torch.ones(len(src_id), dtype=torch.long))
            source_length.append(len(src_id))
            target_text.append(sample['target_text'])
        
        batch['source_text'] = source_text
        batch['source_ids'] = _pad_sequence(source_ids, self.tokenizer.pad_token_id, source_padding_side)
        batch['source_mask'] = _pad_sequence(source_mask, 0, source_padding_side)
        batch['source_length'] = torch.tensor(source_length, dtype=torch.long)
        batch['target_text'] = target_text
        
        if self.set != 'test':
            target_ids = []
            for sample in samples:
                tgt_id = torch.cat([torch.full([len(sample['source_ids'])], -100, dtype=torch.long), sample['target_ids']]) if self.is_casual_model else sample['target_ids']
                target_ids.append(tgt_id)
            batch['target_ids'] = _pad_sequence(target_ids, -100, self.tokenizer.padding_side)
        return batch


def data_preparation(config, tokenizer):
    train_dataset = AbstractDataset(config, 'train')
    valid_dataset = AbstractDataset(config, 'valid')
    test_dataset = AbstractDataset(config, 'test')

    train_dataset.tokenize(tokenizer)
    valid_dataset.tokenize(tokenizer)
    test_dataset.tokenize(tokenizer)

    train_dataloader = DataLoader(train_dataset, batch_size=config['train_batch_size'], shuffle=True, collate_fn=AbstractCollate(config, tokenizer, 'train'))
    valid_dataloader = DataLoader(valid_dataset, batch_size=config['eval_batch_size'], shuffle=False, collate_fn=AbstractCollate(config, tokenizer, 'valid'))
    test_dataloader = DataLoader(test_dataset, batch_size=config['eval_batch_size'], shuffle=False, collate_fn=AbstractCollate(config, tokenizer, 'test'))
    return train_dataloader, valid_dataloader, test_dataloader


def load_data(dataset_path: str, max_length: int = 0):
    """Load dataset from split (train, valid, test).
    This is designed for single sentence format.

    Args:
        dataset_path (str): path of dataset dir.
        max_length: (default = 0) The amount of line about to load. If 0, quick_test will be disabled.
    
    Returns:
        List[List[str]]: the text list loaded from dataset path.
    """
    if not os.path.isfile(dataset_path):
        raise ValueError('File {} not exist'.format(os.path.abspath(dataset_path)))

    text = []
    with open(dataset_path, "r") as fin:
        if max_length:
            fin = itertools.islice(fin, max_length)
        for line in fin:
            l = line.strip()
            if len(l) >= 2 and ((l[0] == '"' and l[-1] == '"') or (l[0] == "'" and l[-1] == "'") or (l[0] == '[' and l[-1] == ']')):
                try:
                    l = eval(l)
                    if not isinstance(l, list):
                        l = str(l)
                except:
                    pass
            text.append(l)
    return text


def _pad_sequence(tensors: List[Tensor], padding_value: int, padding_side: str = 'right'):
    """
    Pad encoded inputs (on left/right and up to max length in the batch)
    """
    max_len = max(tensor.size(0) for tensor in tensors)
    padded_tensors = []
    if padding_side == 'right':
        return pad_sequence(tensors, batch_first=True, padding_value=padding_value)
    elif padding_side == 'left':
        for tensor in tensors:
            padding_length = max_len - len(tensor)
            padded_tensor = torch.cat([torch.full([padding_length], padding_value, dtype=tensor.dtype), tensor], dim=-1)
            padded_tensors.append(padded_tensor)
    padded_tensors = torch.stack(padded_tensors, dim=0)
    return padded_tensors<|MERGE_RESOLUTION|>--- conflicted
+++ resolved
@@ -20,15 +20,10 @@
         self.set = set
         source_filename = os.path.join(config['data_path'], f'{set}.src')
         target_filename = os.path.join(config['data_path'], f'{set}.tgt')
-<<<<<<< HEAD
         self.source_text = load_data(source_filename, max_length=self.quick_test)
         self.target_text = load_data(target_filename, max_length=self.quick_test)
-=======
-        self.source_text = load_data(source_filename)
-        self.target_text = load_data(target_filename)
         self.source_length = self.config['src_len']
         self.target_length = self.config['tgt_len']
->>>>>>> c7ad0d71
         if set != 'test':
             assert len(self.source_text) == len(self.target_text)
     
@@ -51,11 +46,11 @@
         if self.source_length > self.tokenizer.model_max_length:
             warnings.warn(f"The max length of source text {self.source_length} exceeds the max length {self.tokenizer.model_max_length} of {self.config['model']} model, and will be set to {self.tokenizer.model_max_length}.")
             self.source_length = self.tokenizer.model_max_length
-            
+
         if self.target_length > self.tokenizer.model_max_length:
             warnings.warn(f"The max length of target text {self.target_length} exceeds the max length {self.tokenizer.model_max_length} of {self.config['model']} model, and will be set to {self.tokenizer.model_max_length}.")
             self.target_length = self.tokenizer.model_max_length
-        
+
         if self.config['efficient_methods'] and 'prompt-tuning' in self.config['efficient_methods']:
             prompt_length = self.config['efficient_kwargs']['prompt_length']
             if self.config['model_name'] in CLM_MODELS:
@@ -162,7 +157,7 @@
     Args:
         dataset_path (str): path of dataset dir.
         max_length: (default = 0) The amount of line about to load. If 0, quick_test will be disabled.
-    
+
     Returns:
         List[List[str]]: the text list loaded from dataset path.
     """
