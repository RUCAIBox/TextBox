import torch
from torch import nn
import torch.nn.functional as F


class BasicRNNDecoder(torch.nn.Module):
    def __init__(self,
                 input_size,
                 hidden_size,
                 num_layers,
                 rnn_type):
        super(BasicRNNDecoder, self).__init__()

<<<<<<< HEAD
        self.vocab_linear = nn.Linear(hidden_size, output_size)

=======
>>>>>>> 17c8e9be
        if rnn_type == "lstm":
            self.decoder = nn.LSTM(input_size, hidden_size, num_layers, batch_first=True)
        elif rnn_type == "gru":
            self.decoder = nn.GRU(input_size, hidden_size, num_layers, batch_first=True)
        elif rnn_type == "rnn":
            self.decoder = nn.RNN(input_size, hidden_size, num_layers, batch_first=True)
        else:
            print("error")

<<<<<<< HEAD
    def forward(self, hidden_states, inputs):
        print("Decoder", hidden_states.size(), inputs.size())
        outputs, hidden_states = self.decoder(inputs, hidden_states)
        # print(outputs.size(), hidden_states.size())
        token_logits = self.vocab_linear(outputs)
        # print(token_logits.size())
        return token_logits, hidden_states
=======
    def forward(self, hidden_states, input_embeddings):
        outputs, hidden_states = self.decoder(input_embeddings, hidden_states)
        return outputs, hidden_states
>>>>>>> 17c8e9be


class AttentionalRNNDecoder(torch.nn.Module):
    def __init__(self,
                 input_size,
                 hidden_size,
                 output_size,
                 encoder_output_size,
                 num_layers,
                 rnn_type,
                 attn_type,
                 token_embedder):
        super(AttentionalRNNDecoder, self).__init__()

        self.token_embedder = token_embedder
        self.vocab_linear = nn.Linear(hidden_size, output_size)

        if rnn_type == "lstm":
            self.decoder = nn.LSTM(input_size, hidden_size, num_layers, batch_first=True)
        elif rnn_type == "gru":
            self.decoder = nn.GRU(input_size, hidden_size, num_layers, batch_first=True)
        elif rnn_type == "rnn":
            self.decoder = nn.RNN(input_size, hidden_size, num_layers, batch_first=True)
        else:
            print("error")

        # if attn_type == "luong":
        #     self.attentioner = LuongAttention()

    def forward(self, hidden_states, input_seq, encoder_outputs):
        inputs = self.token_embedder(input_seq)
        outputs, hidden_states = self.decoder(inputs, hidden_states)
        # context_outputs = self.attentioner(outputs, encoder_outputs)

        token_logits = self.vocab_linear(outputs)

        return token_logits, hidden_states<|MERGE_RESOLUTION|>--- conflicted
+++ resolved
@@ -11,11 +11,6 @@
                  rnn_type):
         super(BasicRNNDecoder, self).__init__()
 
-<<<<<<< HEAD
-        self.vocab_linear = nn.Linear(hidden_size, output_size)
-
-=======
->>>>>>> 17c8e9be
         if rnn_type == "lstm":
             self.decoder = nn.LSTM(input_size, hidden_size, num_layers, batch_first=True)
         elif rnn_type == "gru":
@@ -25,19 +20,9 @@
         else:
             print("error")
 
-<<<<<<< HEAD
-    def forward(self, hidden_states, inputs):
-        print("Decoder", hidden_states.size(), inputs.size())
-        outputs, hidden_states = self.decoder(inputs, hidden_states)
-        # print(outputs.size(), hidden_states.size())
-        token_logits = self.vocab_linear(outputs)
-        # print(token_logits.size())
-        return token_logits, hidden_states
-=======
     def forward(self, hidden_states, input_embeddings):
         outputs, hidden_states = self.decoder(input_embeddings, hidden_states)
         return outputs, hidden_states
->>>>>>> 17c8e9be
 
 
 class AttentionalRNNDecoder(torch.nn.Module):
