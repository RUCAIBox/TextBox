--- conflicted
+++ resolved
@@ -144,15 +144,8 @@
             self.train()
             mask = word_t != self.pad_idx
             reward = reward * P_t * mask
-<<<<<<< HEAD
             mask_sum = mask.sum()
             if (mask_sum):
                 rewards += reward.sum() / mask_sum
     
-=======
-            reward = reward[reward.nonzero(as_tuple = True)]
-            if (reward.shape[0]):
-                rewards += reward.mean()
-
->>>>>>> 2ac3571d
         return -rewards