# @Time   : 2020/11/5
# @Author : Gaole He
# @Email  : hegaole@ruc.edu.cn

# UPDATE:
# @Time   : 2020/12/3
# @Author : Tianyi Tang
# @Email  : steventang@ruc.edu.cn

# UPDATE:
# @Time   : 2020/12/8
# @Author : Gaole He
# @Email  : hegaole@ruc.edu.cn

"""
textbox.quick_start
########################
"""
import os
import torch
import logging
from logging import getLogger
from textbox.utils import init_logger, get_model, get_trainer, init_seed
from textbox.config import Config
from textbox.data import create_dataset, data_preparation


def run_textbox(model=None, dataset=None, config_file_list=None, config_dict=None, saved=True):
    r""" A fast running api, which includes the complete process of
    training and testing a model on a specified dataset

    Args:
        model (str): model name
        dataset (str): dataset name
        config_file_list (list): config files used to modify experiment parameters
        config_dict (dict): parameters dictionary used to modify experiment parameters
        saved (bool): whether to save the model
    """

    # configurations initialization
    config = Config(model=model, dataset=dataset, config_file_list=config_file_list, config_dict=config_dict)

    if (config['DDP'] == True):
        local_rank = torch.distributed.get_rank()
        torch.cuda.set_device(local_rank)
        config['device'] = torch.device("cuda", local_rank)

    init_seed(config['seed'], config['reproducibility'])
    # logger initialization
<<<<<<< HEAD
    init_logger(config)
    logger = getLogger()

    logger.info(config)

=======
    if (config['DDP'] == True):
        if (torch.distributed.get_rank() == 0):
            init_logger(config)
            logger = getLogger()
            logger.info(config)
    else:
        init_logger(config)
        logger = getLogger()
        logger.info(config)
    
>>>>>>> 6fc9068d
    # dataset splitting
    train_data, valid_data, test_data = data_preparation(config)

    # model loading and initialization
    sig_model = get_model(config['model'])(config, train_data).to(config['device'])
    if (config['DDP'] == True):
<<<<<<< HEAD
        model = torch.nn.parallel.DistributedDataParallel(
            sig_model, device_ids=[local_rank], output_device=local_rank, find_unused_parameters=False
        )
    else:
        model = sig_model

    logger.info(model)
=======
        if (config['find_unused_parameters'] == True):
            model = torch.nn.parallel.DistributedDataParallel(sig_model, device_ids=[local_rank], output_device=local_rank, find_unused_parameters=True)
        else:
            model = torch.nn.parallel.DistributedDataParallel(sig_model, device_ids=[local_rank], output_device=local_rank, find_unused_parameters=False)
    else:
        model = sig_model
    
    if (config['DDP'] == True):
        if (torch.distributed.get_rank() == 0):
            logger.info(model)
    else:
        logger.info(model)
>>>>>>> 6fc9068d

    # trainer loading and initialization
    trainer = get_trainer(config['MODEL_TYPE'], config['model'])(config, model)

    if config['test_only']:
        logger.info('Test only')
        test_result = trainer.evaluate(test_data, load_best_model=saved, model_file=config['load_experiment'])
    else:
        if config['load_experiment'] is not None:
            trainer.resume_checkpoint(resume_file=config['load_experiment'])
        # model training
        best_valid_score, best_valid_result = trainer.fit(train_data, valid_data, saved=saved)
        if (config['DDP'] == True):
            print ("test gpu: ", torch.distributed.get_rank())
            if (torch.distributed.get_rank() == 0):
                logger.info('best valid loss: {}, best valid ppl: {}'.format(best_valid_score, best_valid_result))
            torch.distributed.destroy_process_group()
            return
        test_result = trainer.evaluate(test_data, load_best_model=saved)
        logger.info('best valid loss: {}, best valid ppl: {}'.format(best_valid_score, best_valid_result))
    logger.info('test result: {}'.format(test_result))<|MERGE_RESOLUTION|>--- conflicted
+++ resolved
@@ -47,13 +47,7 @@
 
     init_seed(config['seed'], config['reproducibility'])
     # logger initialization
-<<<<<<< HEAD
-    init_logger(config)
-    logger = getLogger()
 
-    logger.info(config)
-
-=======
     if (config['DDP'] == True):
         if (torch.distributed.get_rank() == 0):
             init_logger(config)
@@ -63,23 +57,13 @@
         init_logger(config)
         logger = getLogger()
         logger.info(config)
-    
->>>>>>> 6fc9068d
+
     # dataset splitting
     train_data, valid_data, test_data = data_preparation(config)
 
     # model loading and initialization
     sig_model = get_model(config['model'])(config, train_data).to(config['device'])
     if (config['DDP'] == True):
-<<<<<<< HEAD
-        model = torch.nn.parallel.DistributedDataParallel(
-            sig_model, device_ids=[local_rank], output_device=local_rank, find_unused_parameters=False
-        )
-    else:
-        model = sig_model
-
-    logger.info(model)
-=======
         if (config['find_unused_parameters'] == True):
             model = torch.nn.parallel.DistributedDataParallel(sig_model, device_ids=[local_rank], output_device=local_rank, find_unused_parameters=True)
         else:
@@ -92,7 +76,6 @@
             logger.info(model)
     else:
         logger.info(model)
->>>>>>> 6fc9068d
 
     # trainer loading and initialization
     trainer = get_trainer(config['MODEL_TYPE'], config['model'])(config, model)
