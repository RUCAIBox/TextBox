<<<<<<< HEAD
# @Time   : 2020/11/5
# @Author : Junyi Li, Gaole He
# @Email  : lijunyi@ruc.edu.cn

# UPDATE:
# @Time   : 2020/11/15
# @Author : Tianyi Tang
# @Email  : steventang@ruc.edu.cn

=======
# @Time   : 2020/11/14
# @Author : Junyi Li, Gaole He
# @Email  : lijunyi@ruc.edu.cn
>>>>>>> b1e723fd
r"""
textbox.trainer.trainer
################################
"""

import os
import itertools
import torch
import torch.optim as optim
import numpy as np
import matplotlib.pyplot as plt

from torch.utils.data import DataLoader
from time import time
from logging import getLogger

from textbox.evaluator import NgramEvaluator
from textbox.utils import ensure_dir, get_local_time, early_stopping, calculate_valid_score, dict2str, \
    DataLoaderType, EvaluatorType


class AbstractTrainer(object):
    r"""Trainer Class is used to manage the training and evaluation processes of recommender system models.
    AbstractTrainer is an abstract class in which the fit() and evaluate() method should be implemented according
    to different training and evaluation strategies.
    """

    def __init__(self, config, model):
        self.config = config
        self.model = model

    def fit(self, train_data):
        r"""Train the model based on the train data.

        """
        raise NotImplementedError('Method [next] should be implemented.')

    def evaluate(self, eval_data):
        r"""Evaluate the model based on the eval data.

        """

        raise NotImplementedError('Method [next] should be implemented.')


class Trainer(AbstractTrainer):
    r"""The basic Trainer for basic training and evaluation strategies in recommender systems. This class defines common
    functions for training and evaluation processes of most recommender system models, including fit(), evalute(),
    resume_checkpoint() and some other features helpful for model training and evaluation.

    Generally speaking, this class can serve most recommender system models, If the training process of the model is to
    simply optimize a single loss without involving any complex training strategies, such as adversarial learning,
    pre-training and so on.

    Initializing the Trainer needs two parameters: `config` and `model`. `config` records the parameters information
    for controlling training and evaluation, such as `learning_rate`, `epochs`, `eval_step` and so on.
    More information can be found in [placeholder]. `model` is the instantiated object of a Model Class.

    """
    def __init__(self, config, model):
        super(Trainer, self).__init__(config, model)

        self.logger = getLogger()
        self.learner = config['learner']
        self.learning_rate = config['learning_rate']
        self.epochs = config['epochs']
        self.eval_step = min(config['eval_step'], self.epochs)
        self.stopping_step = config['stopping_step']
        self.valid_metric = config['valid_metric'].lower()
        self.valid_metric_bigger = config['valid_metric_bigger']
        self.test_batch_size = config['eval_batch_size']
        self.device = config['device']
        self.checkpoint_dir = config['checkpoint_dir']
        ensure_dir(self.checkpoint_dir)
        saved_model_file = '{}-{}.pth'.format(self.config['model'], get_local_time())
        self.saved_model_file = os.path.join(self.checkpoint_dir, saved_model_file)

        self.start_epoch = 0
        self.cur_step = 0
        self.best_valid_score = 100000000
        self.best_valid_result = None
        self.train_loss_dict = dict()
        self.optimizer = self._build_optimizer()
        self.evaluator = NgramEvaluator(config)
        # self.eval_type = config['eval_type']
        # if self.eval_type == EvaluatorType.INDIVIDUAL:
        #     self.evaluator = LossEvaluator(config)
        # else:
        #     self.evaluator = TopKEvaluator(config)

        self.item_tensor = None
        self.tot_item_num = None
        self.iid_field = config['ITEM_ID_FIELD']

    def _build_optimizer(self):
        r"""Init the Optimizer

        Returns:
            torch.optim: the optimizer
        """
        if self.learner.lower() == 'adam':
            optimizer = optim.Adam(self.model.parameters(), lr=self.learning_rate)
        elif self.learner.lower() == 'sgd':
            optimizer = optim.SGD(self.model.parameters(), lr=self.learning_rate)
        elif self.learner.lower() == 'adagrad':
            optimizer = optim.Adagrad(self.model.parameters(), lr=self.learning_rate)
        elif self.learner.lower() == 'rmsprop':
            optimizer = optim.RMSprop(self.model.parameters(), lr=self.learning_rate)
        else:
            self.logger.warning('Received unrecognized optimizer, set default Adam optimizer')
            optimizer = optim.Adam(self.model.parameters(), lr=self.learning_rate)
        return optimizer

    def _train_epoch(self, train_data, epoch_idx):
        r"""Train the model in an epoch

        Args:
            train_data (DataLoader): the train data
            epoch_idx (int): the current epoch id

        Returns:
            float/tuple: The sum of loss returned by all batches in this epoch. If the loss in each batch contains
            multiple parts and the model return these multiple parts loss instead of the sum of loss, It will return a
            tuple which includes the sum of loss in each part.
        """
        self.model.train()
        total_loss = None
        for batch_idx, data in enumerate(train_data):
            # interaction = interaction.to(self.device)
            self.optimizer.zero_grad()
            losses = self.model.calculate_loss(data, epoch_idx=epoch_idx)
            if isinstance(losses, tuple):
                loss = sum(losses)
                loss_tuple = tuple(per_loss.item() for per_loss in losses)
                total_loss = loss_tuple if total_loss is None else tuple(map(sum, zip(total_loss, loss_tuple)))
            else:
                loss = losses
                total_loss = losses.item() if total_loss is None else total_loss + losses.item()
            self._check_nan(loss)
            loss.backward()
            self.optimizer.step()
        return total_loss / len(train_data)

    def _valid_epoch(self, valid_data):
        r"""Valid the model with valid data

        Args:
            valid_data (DataLoader): the valid data

        Returns:
            float: valid score
            dict: valid result
        """
        self.model.eval()
        total_loss = None
        valid_len = float(len(valid_data))
        for batch_idx, data in enumerate(valid_data):
            # interaction = interaction.to(self.device)
            self.optimizer.zero_grad()
            losses = self.model.calculate_loss(data)
            if isinstance(losses, tuple):
                loss = sum(losses)
                loss_tuple = tuple(per_loss.item() for per_loss in losses)
                total_loss = loss_tuple if total_loss is None else tuple(map(sum, zip(total_loss, loss_tuple)))
            else:
                loss = losses
                total_loss = losses.item() if total_loss is None else total_loss + losses.item()
            self._check_nan(loss)
        self.optimizer.zero_grad()
        valid_loss = total_loss / valid_len
        ppl = np.exp(valid_loss)
        return valid_loss, ppl

    def _save_checkpoint(self, epoch):
        r"""Store the model parameters information and training information.

        Args:
            epoch (int): the current epoch id

        """
        state = {
            'config': self.config,
            'epoch': epoch,
            'cur_step': self.cur_step,
            'best_valid_score': self.best_valid_score,
            'state_dict': self.model.state_dict(),
            'optimizer': self.optimizer.state_dict(),
        }
        torch.save(state, self.saved_model_file)

    def resume_checkpoint(self, resume_file):
        r"""Load the model parameters information and training information.

        Args:
            resume_file (file): the checkpoint file

        """
        resume_file = str(resume_file)
        checkpoint = torch.load(resume_file)
        self.start_epoch = checkpoint['epoch'] + 1
        self.cur_step = checkpoint['cur_step']
        self.best_valid_score = checkpoint['best_valid_score']

        # load architecture params from checkpoint
        if checkpoint['config']['model'].lower() != self.config['model'].lower():
            self.logger.warning('Architecture configuration given in config file is different from that of checkpoint. '
                                'This may yield an exception while state_dict is being loaded.')
        self.model.load_state_dict(checkpoint['state_dict'])

        # load optimizer state from checkpoint only when optimizer type is not changed
        self.optimizer.load_state_dict(checkpoint['optimizer'])
        message_output = 'Checkpoint loaded. Resume training from epoch {}'.format(self.start_epoch)
        self.logger.info(message_output)

    def _check_nan(self, loss):
        if torch.isnan(loss):
            raise ValueError('Training loss is nan')

    def _generate_train_loss_output(self, epoch_idx, s_time, e_time, losses, train_info=""):
        train_loss_output = "epoch %d " + train_info + "training [time: %.2fs, " % (epoch_idx, e_time - s_time)
        if isinstance(losses, tuple):
            for idx, loss in enumerate(losses):
                train_loss_output += 'train_loss%d: %.4f, ' % (idx + 1, loss)
            train_loss_output = train_loss_output[:-2]
        else:
            train_loss_output += "train loss: %.4f" % losses
        return train_loss_output + ']'

    def fit(self, train_data, valid_data=None, verbose=True, saved=True):
        r"""Train the model based on the train data and the valid data.

        Args:
            train_data (DataLoader): the train data
            valid_data (DataLoader, optional): the valid data, default: None.
                                               If it's None, the early_stopping is invalid.
            verbose (bool, optional): whether to write training and evaluation information to logger, default: True
            saved (bool, optional): whether to save the model parameters, default: True

        Returns:
             (float, dict): best valid score and best valid result. If valid_data is None, it returns (-1, None)
        """
        # if hasattr(self.model, 'train_preparation'):
        #     self.model.train_preparation(train_data=train_data, valid_data=valid_data)
        for epoch_idx in range(self.start_epoch, self.epochs):
            # train
            training_start_time = time()
            train_loss = self._train_epoch(train_data, epoch_idx)
            self.train_loss_dict[epoch_idx] = sum(train_loss) if isinstance(train_loss, tuple) else train_loss
            training_end_time = time()
            self._save_checkpoint(epoch_idx)
            train_loss_output = \
                self._generate_train_loss_output(epoch_idx, training_start_time, training_end_time, train_loss)
            if verbose:
                self.logger.info(train_loss_output)

            # eval
            if self.eval_step <= 0 or not valid_data:
                if saved:
                    self._save_checkpoint(epoch_idx)
                    update_output = 'Saving current: %s' % self.saved_model_file
                    if verbose:
                        self.logger.info(update_output)
                continue
            if (epoch_idx + 1) % self.eval_step == 0:
                valid_start_time = time()
                valid_score, valid_result = self._valid_epoch(valid_data)
                # valid_loss, ppl
                self.best_valid_score, self.cur_step, stop_flag, update_flag = early_stopping(
                    valid_score, self.best_valid_score, self.cur_step,
                    max_step=self.stopping_step, bigger=False)
                # better model are supposed to provide smaller perplexity and loss
                valid_end_time = time()
                valid_score_output = "epoch %d evaluating [time: %.2fs, valid_loss: %f]" % \
                                     (epoch_idx, valid_end_time - valid_start_time, valid_score)
                valid_result_output = 'valid ppl: {}'.format(valid_result)
                if verbose:
                    self.logger.info(valid_score_output)
                    self.logger.info(valid_result_output)
                if update_flag:
                    if saved:
                        self._save_checkpoint(epoch_idx)
                        update_output = 'Saving current best: %s' % self.saved_model_file
                        if verbose:
                            self.logger.info(update_output)
                    self.best_valid_result = valid_result

                if stop_flag:
                    stop_output = 'Finished training, best eval result in epoch %d' % \
                                  (epoch_idx - self.cur_step * self.eval_step)
                    if verbose:
                        self.logger.info(stop_output)
                    break
        return self.best_valid_score, self.best_valid_result

    @torch.no_grad()
    def evaluate(self, eval_data, load_best_model=True, model_file=None):
        r"""Evaluate the model based on the eval data.

        Args:
            eval_data (DataLoader): the eval data
            load_best_model (bool, optional): whether load the best model in the training process, default: True.
                                              It should be set True, if users want to test the model after training.
            model_file (str, optional): the saved model file, default: None. If users want to test the previously
                                        trained model file, they can set this parameter.

        Returns:
            dict: eval result, key is the eval metric and value in the corresponding metric value
        """
        if load_best_model:
            if model_file:
                checkpoint_file = model_file
            else:
                checkpoint_file = self.saved_model_file
            checkpoint = torch.load(checkpoint_file)
            self.model.load_state_dict(checkpoint['state_dict'])
            message_output = 'Loading model structure and parameters from {}'.format(checkpoint_file)
            self.logger.info(message_output)

        self.model.eval()
        generate_corpus = self.model.generate(eval_data)
        reference_corpus = eval_data.get_reference()
        result = self.evaluator.evaluate(generate_corpus, reference_corpus)

        return result

    def plot_train_loss(self, show=True, save_path=None):
        r"""Plot the train loss in each epoch

        Args:
            show (bool, optional): whether to show this figure, default: True
            save_path (str, optional): the data path to save the figure, default: None.
                                       If it's None, it will not be saved.
        """
        epochs = list(self.train_loss_dict.keys())
        epochs.sort()
        values = [float(self.train_loss_dict[epoch]) for epoch in epochs]
        plt.plot(epochs, values)
        plt.xticks(epochs)
        plt.xlabel('Epoch')
        plt.ylabel('Loss')
        if show:
            plt.show()
        if save_path:
            plt.savefig(save_path)


class UnconditionalTrainer(Trainer):
    r"""UnconditionalTrainer is designed for RNN, which is a typical unconditional generator.
    """

    def __init__(self, config, model):
        super(UnconditionalTrainer, self).__init__(config, model)


<<<<<<< HEAD
class GANTrainer(Trainer):
    r"""GANTrainer is designed for GAN, which is a generative adversarial net method.
    """

    def __init__(self, config, model):
        super(GANTrainer, self).__init__(config, model)

        self.optimizer = None
        self.g_optimizer = self._build_module_optimizer(self.model.generator)
        self.d_optimizer = self._build_module_optimizer(self.model.discriminator)

        self.grad_clip = config['grad_clip']
        self.g_pretraining_epochs = config['g_pretraining_epochs']
        self.d_pretraining_epochs = config['d_pretraining_epochs']
        self.d_sample_num = config['d_sample_num']
        self.d_sample_training_epochs = config['d_sample_training_epochs']
        self.adversarail_training_epochs = config['adversarail_training_epochs']
        self.adversarail_d_epochs = config['adversarail_d_epochs']

        self.g_pretraining_loss_dict = dict()
        self.d_pretraining_loss_dict = dict()
    
    def _build_module_optimizer(self, module):
        r"""Init the Module Optimizer

        Returns:
            torch.optim: the optimizer
        """
        if self.learner.lower() == 'adam':
            optimizer = optim.Adam(module.parameters(), lr=self.learning_rate)
        elif self.learner.lower() == 'sgd':
            optimizer = optim.SGD(module.parameters(), lr=self.learning_rate)
        elif self.learner.lower() == 'adagrad':
            optimizer = optim.Adagrad(module.parameters(), lr=self.learning_rate)
        elif self.learner.lower() == 'rmsprop':
            optimizer = optim.RMSprop(module.parameters(), lr=self.learning_rate)
        else:
            self.logger.warning('Received unrecognized optimizer, set default Adam optimizer')
            optimizer = optim.Adam(module.parameters(), lr=self.learning_rate)
        return optimizer
    
    def _optimize_step(self, losses, total_loss, model, opt):
        opt.zero_grad()
        if isinstance(losses, tuple):
            loss = sum(losses)
            loss_tuple = tuple(per_loss.item() for per_loss in losses)
            total_loss = loss_tuple if total_loss is None else tuple(map(sum, zip(total_loss, loss_tuple)))
        else:
            loss = losses
            total_loss = losses.item() if total_loss is None else total_loss + losses.item()
        self._check_nan(loss)
        loss.backward()
        torch.nn.utils.clip_grad_norm_(model.parameters(), self.grad_clip)
        opt.step()
        return total_loss

    def _g_train_epoch(self, train_data, epoch_idx):
        r"""Train the generator module in an epoch

        Args:
            train_data (DataLoader): the train data
            epoch_idx (int): the current epoch id

        Returns:
            float/tuple: The sum of loss returned by all batches in this epoch. If the loss in each batch contains
            multiple parts and the model return these multiple parts loss instead of the sum of loss, It will return a
            tuple which includes the sum of loss in each part.
        """
        self.model.generator.train()
        total_loss = None

        for batch_idx, data in enumerate(train_data):
            # interaction = interaction.to(self.device)
            losses = self.model.calculate_g_train_loss(data, epoch_idx=epoch_idx)
            total_loss = self._optimize_step(losses, total_loss, self.model.generator, self.g_optimizer)
        
        return total_loss / len(train_data)
    
    def _d_train_epoch(self, train_data, epoch_idx):
        r"""Train the discriminator module in an epoch

        Args:
            train_data (DataLoader): the train data
            epoch_idx (int): the current epoch id

        Returns:
            float/tuple: The sum of loss returned by all batches in this epoch. If the loss in each batch contains
            multiple parts and the model return these multiple parts loss instead of the sum of loss, It will return a
            tuple which includes the sum of loss in each part.
        """
        self.model.discriminator.train()
        total_loss = None
        fake_data = self.model.sample(self.d_sample_num) # a dataloader of fake samples generated by generator

        for _ in range(self.d_sample_training_epochs):
            for corpus, fake_data in zip(train_data, fake_data):
                # interaction = interaction.to(self.device)
                real_data = corpus['target_text']
                losses = self.model.calculate_d_train_loss(real_data, fake_data, epoch_idx=epoch_idx)
                total_loss = self._optimize_step(losses, total_loss, self.model.discriminator, self.d_optimizer)

        return total_loss / len(train_data) / self.d_sample_training_epochs
    
    def _adversarial_train_epoch(self, train_data, epoch_idx):
        r"""Adversarial training in an epoch

        Args:
            train_data (DataLoader): the train data
            epoch_idx (int): the current epoch id

        Returns:
            float/tuple: The sum of loss returned by all batches in this epoch. If the loss in each batch contains
            multiple parts and the model return these multiple parts loss instead of the sum of loss, It will return a
            tuple which includes the sum of loss in each part.
        """
        self.model.generator.train()
        total_loss = None
        losses = self.model.calculate_g_adversarial_loss(epoch_idx=epoch_idx)
        total_loss = self._optimize_step(losses, total_loss, self.model.generator, self.g_optimizer)
        
        for epoch_idx in range(self.adversarail_d_epochs):
            self._d_train_epoch(train_data, epoch_idx=epoch_idx)

        return total_loss
    
    def fit(self, train_data, valid_data=None, verbose=True, saved=True):
        r"""Train the model based on the train data and the valid data.

        Args:
            train_data (DataLoader): the train data
            valid_data (DataLoader, optional): the valid data, default: None.
                                               If it's None, the early_stopping is invalid.
            verbose (bool, optional): whether to write training and evaluation information to logger, default: True
            saved (bool, optional): whether to save the model parameters, default: True

        Returns:
             (float, dict): best valid score and best valid result. If valid_data is None, it returns (-1, None)
        """
        # generator pretraining
        if verbose:
            self.logger.info("Start generator pretraining...")
        for epoch_idx in range(self.g_pretraining_epochs):
            training_start_time = time()
            train_loss = self._g_train_epoch(train_data, epoch_idx)
            self.g_pretraining_loss_dict[epoch_idx] = sum(train_loss) if isinstance(train_loss, tuple) else train_loss
            training_end_time = time()
            train_loss_output = \
                self._generate_train_loss_output(epoch_idx, training_start_time, training_end_time, train_loss, "generator pre")
            if verbose:
                self.logger.info(train_loss_output)
        if verbose:
            self.logger.info("End generator pretraining...")

        # discriminator pretraining
        if verbose:
            self.logger.info("Start discriminator pretraining...")
        for epoch_idx in range(self.d_pretraining_epochs):
            training_start_time = time()
            train_loss = self._d_train_epoch(train_data, epoch_idx)
            self.d_pretraining_loss_dict[epoch_idx] = sum(train_loss) if isinstance(train_loss, tuple) else train_loss
            training_end_time = time()
            train_loss_output = \
                self._generate_train_loss_output(epoch_idx, training_start_time, training_end_time, train_loss, "discriminator pre")
            if verbose:
                self.logger.info(train_loss_output)
        if verbose:
            self.logger.info("End discriminator pretraining...")
        
        # adversarial training
        if verbose:
            self.logger.info("Start adversarial training...")
        for epoch_idx in range(self.adversarail_training_epochs):
            training_start_time = time()
            train_loss = self._adversarial_train_epoch(train_data, epoch_idx)
            self.train_loss_dict[epoch_idx] = sum(train_loss) if isinstance(train_loss, tuple) else train_loss
            training_end_time = time()
            train_loss_output = \
                self._generate_train_loss_output(epoch_idx, training_start_time, training_end_time, train_loss)
            if verbose:
                self.logger.info(train_loss_output)
        if verbose:
            self.logger.info("End adversarial pretraining...")

        self._save_checkpoint(self.adversarail_training_epochs)
        return -1, None
=======
class ConditionalTrainer(Trainer):
    r"""TranslationTrainer is designed for seq2seq testing, which is a typically used setting.
    """

    def __init__(self, config, model):
        super(ConditionalTrainer, self).__init__(config, model)
>>>>>>> b1e723fd
<|MERGE_RESOLUTION|>--- conflicted
+++ resolved
@@ -1,5 +1,4 @@
-<<<<<<< HEAD
-# @Time   : 2020/11/5
+# @Time   : 2020/11/14
 # @Author : Junyi Li, Gaole He
 # @Email  : lijunyi@ruc.edu.cn
 
@@ -8,11 +7,6 @@
 # @Author : Tianyi Tang
 # @Email  : steventang@ruc.edu.cn
 
-=======
-# @Time   : 2020/11/14
-# @Author : Junyi Li, Gaole He
-# @Email  : lijunyi@ruc.edu.cn
->>>>>>> b1e723fd
 r"""
 textbox.trainer.trainer
 ################################
@@ -367,7 +361,6 @@
         super(UnconditionalTrainer, self).__init__(config, model)
 
 
-<<<<<<< HEAD
 class GANTrainer(Trainer):
     r"""GANTrainer is designed for GAN, which is a generative adversarial net method.
     """
@@ -553,11 +546,9 @@
 
         self._save_checkpoint(self.adversarail_training_epochs)
         return -1, None
-=======
 class ConditionalTrainer(Trainer):
     r"""TranslationTrainer is designed for seq2seq testing, which is a typically used setting.
     """
 
     def __init__(self, config, model):
-        super(ConditionalTrainer, self).__init__(config, model)
->>>>>>> b1e723fd
+        super(ConditionalTrainer, self).__init__(config, model)