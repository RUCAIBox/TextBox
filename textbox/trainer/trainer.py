--- conflicted
+++ resolved
@@ -5,16 +5,7 @@
 
 import torch
 import torch.optim as optim
-<<<<<<< HEAD
-import math
-import collections
-
-from torch.utils.data import DataLoader
-from tqdm import tqdm
-from logging import getLogger
-=======
 import transformers
->>>>>>> e56533d8
 from accelerate import Accelerator
 from accelerate.utils import set_seed
 from torch.utils.data import DataLoader
@@ -333,15 +324,8 @@
 
         return stopped
 
-<<<<<<< HEAD
-    @property
-    def best_valid_result(self) -> dict:
-        """Retrieve best result dict with index `self.best_epoch` from `self.valid_result_list`."""
-        return self.valid_result_list[self.best_epoch]
-=======
     def _early_stopping(self, current_best: bool) -> bool:
         r""" Check early stopping with `stopping_steps`, a maximum amount of non-best validation.
->>>>>>> e56533d8
 
         Args:
             current_best: Whether current epoch is the one with the best score.
@@ -387,13 +371,8 @@
     def save_checkpoint(self):
         serialized_save(
             self._get_checkpoint(),
-<<<<<<< HEAD
-            serial=self.epoch_idx,
-            serial_of_soft_link=self.best_epoch,
-=======
             serial=self.timestamp.train_epoch,
             serial_of_soft_link=self.best_valid_timestamp.train_epoch,
->>>>>>> e56533d8
             path_without_extension=self.saved_model_filename,
             tag='epoch',
             extension_name='pth',
@@ -402,17 +381,6 @@
 
     def save_generated_text(self, generated_corpus: List[str], is_valid: bool = False):
         r"""Store the generated text by our model into `self.saved_text_filename`."""
-<<<<<<< HEAD
-        serialized_save(
-            generated_corpus,
-            serial=valid_count,
-            serial_of_soft_link=None,
-            path_without_extension=self.saved_text_filename,
-            tag='valid',
-            extension_name='txt',
-        )
-        self._summary_tracker.add_corpus('valid-' + str(valid_count), generated_corpus)
-=======
         if is_valid:
             self._summary_tracker.add_corpus('valid-' + str(self.timestamp.valid_epoch), generated_corpus)
         else:
@@ -425,7 +393,6 @@
                 tag=None,
                 extension_name='txt',
             )
->>>>>>> e56533d8
 
     def resume_checkpoint(self, resume_file: str):
         r"""Load the model parameters information and training information.
