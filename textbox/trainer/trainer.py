import collections
import os
from logging import getLogger
from typing import Optional, Union, List, Tuple, Dict

import torch
import torch.optim as optim
import transformers
from accelerate import Accelerator
from accelerate.utils import set_seed
from torch.utils.data import DataLoader
from tqdm import tqdm

from textbox import Config
from textbox.utils.dashboard import get_dashboard, Timestamp, EpochTracker
from .scheduler import (
    AbstractScheduler, InverseSquareRootScheduler, CosineScheduler, LinearScheduler, ConstantScheduler
)
from ..data.abstract_dataloader import AbstractDataLoader
from ..evaluator import BaseEvaluator
from ..model.abstract_model import AbstractModel
from ..utils import ensure_dir, serialized_save, init_seed


class AbstractTrainer:
    r"""Trainer Class is used to manage the training and evaluation processes of text generation system models.
    AbstractTrainer is an abstract class in which the fit() and evaluate() method should be implemented according
    to different training and evaluation strategies.
    """

    def __init__(self, config: Config, model: AbstractModel):
        self.config = config
        self.model = model
        self.logger = getLogger(__name__)

    def fit(self, train_data: AbstractDataLoader):
        r"""Train the model based on the train data.
        """

        raise NotImplementedError('Method `fit()` should be implemented.')

    def evaluate(self, eval_data: AbstractDataLoader):
        r"""Evaluate the model based on the eval data.
        """

        raise NotImplementedError('Method `evaluate()` should be implemented.')


class Trainer(AbstractTrainer):
    r"""The basic Trainer for basic training and evaluation strategies in text generation systems.

    This class defines common functions for training and evaluation processes of most text generation system models,
    including `fit()`, `evaluate()`, `resume_checkpoint()` and some other features helpful for model training and
    evaluation.

    Generally speaking, this class can serve most text generation system models, If the training process of the model
    is to simply optimize a single loss without involving any complex training strategies, such as adversarial learning,
    pre-training and so on.

    Initializing the Trainer needs two parameters: `config` and `model`. `config` records the parameters' information
    for controlling training and evaluation, such as `learning_rate`, `epochs` and so on.
    More information can be found in [placeholder]. `model` is the instantiated object of a Model Class.
    """

    def __init__(self, config: Config, model: AbstractModel, accelerator: Accelerator):
        super(Trainer, self).__init__(config, model)

        self.device: torch.device = config['device']
        self.filename = self.config['filename']
        self.is_chinese_task = self.config['is_chinese_task']
        self.accelerator = accelerator

        # Optimization strategy
        self.learning_rate = config['learning_rate']
        self.optimizer_kwargs = {'lr': config['learning_rate']}
        self.optimizer_kwargs.update(config['optimizer_kwargs'])
        self.adafactor_kwargs = config['adafactor_kwargs']
        self.scheduler_kwargs = config['scheduler_kwargs']
        self.grad_clip = config['grad_clip']
        self._trainable_parameters = filter(lambda x: x.requires_grad, self.model.parameters())
        self.optimizer = self._build_optimizer(config['optimizer'], config['scheduler'])
        self.accumulation_steps = config['accumulation_steps']

        # Training strategy
        self.quick_test = bool(config['quick_test'])
        self.start_epoch = 0
        r"""Start epoch index. That is, `epoch_idx` iterates through `range(self.start_epoch, self.epochs)`"""
        self.epochs = config['epochs']
        r"""End epoch index + 1, aka max iteration times. That is, `epoch_idx` iterates through 
        `range(self.start_epoch, self.epochs)`"""
        self.max_steps = config['max_steps']  # max training batch step

        self.best_valid_timestamp = Timestamp()
        self.valid_intervals = self.config['valid_intervals']
        self.valid_strategy = self.config['valid_strategy']
        self._valid_count = 0
        self.train_loss_list: List[float] = list()
        self.valid_result_dict: Dict[int, EpochTracker] = dict()
        self.stopping_steps = config['stopping_steps']
        self.stopped = False
        self.stopping_count = 0

        # Evaluation strategy
        self.metrics_for_best_model = set(self.config["metrics_for_best_model"])
        self.evaluator = BaseEvaluator(config, self.config["metrics"])

        # Functionality
        ensure_dir(config['checkpoint_dir'])
        self.saved_model_filename: str = os.path.join(config['checkpoint_dir'], self.filename)
        r"""Path to saved checkpoint file (without suffix!), which can be loaded with `load_experiment`."""

        ensure_dir(config['generated_text_dir'])
        self.saved_text_filename: str = os.path.join(config['generated_text_dir'], self.filename)

        self.max_save = config['max_save']
        if self.quick_test and self.max_save is None:
            self.max_save = 0
        self.max_save = self.max_save or 2
        self.disable_tqdm = config['disable_tqdm'] or not self.accelerator.is_local_main_process
        self._summary_tracker = get_dashboard()

    def _build_optimizer(self, optimizer: str, scheduler: Optional[str])\
            -> Union[optim.Optimizer, AbstractScheduler]:
        """Init the optimizer and scheduler.

        Returns:
            Union[optim.Optimizer, AbstractScheduler]: the optimizer
        """

        optimizer_class = collections.defaultdict(lambda: optim.AdamW, {
            'adam': optim.Adam,
            'adamw': optim.AdamW,
            'sgd': optim.SGD,
            'adagrad': optim.Adagrad,
            'rmsprop': optim.RMSprop,
            'adafactor': transformers.Adafactor,
        })
        scheduler_class = {
            'inverse': InverseSquareRootScheduler,
            'cosine': CosineScheduler,
            'linear': LinearScheduler,
            'constant': ConstantScheduler,
        }

        # dealing with adafactor
        if optimizer == 'adafactor':
            # using adafactor_kwargs in overall.yaml
            if self.grad_clip is not None:
                self.grad_clip = None
                self.logger.warning("Additional optimizer operations like gradient clipping "
                                    "should not be used alongside Adafactor.")
            self.optimizer_kwargs.update(self.adafactor_kwargs)

        # get optimizer (use default value of pytorch if self.optimizer_kwargs is empty)
        self.logger.debug(f'Using optimizer {optimizer}')
        optimizer = optimizer_class[optimizer](
            params=self._trainable_parameters,
            **self.optimizer_kwargs
        )

        # scheduling
        if scheduler is not None and scheduler in scheduler_class:
            assert isinstance(self.scheduler_kwargs, dict), "Please specify scheduler_kwargs"
            self.logger.debug(f'Using scheduler {scheduler}.')
            self.scheduler_kwargs.setdefault("max_lr", self.learning_rate)
            optimizer = scheduler_class[scheduler](
                base_optimizer=optimizer,
                **self.scheduler_kwargs
            )

        return optimizer

    @property
    def timestamp(self) -> Timestamp:
        """Return the timestamp for the moment."""
        return self._summary_tracker.axes

    @property
    def best_valid_result(self) -> EpochTracker:
        """Retrieve best result dict from `self.valid_result_list`."""
        return self.valid_result_dict[self.best_valid_timestamp.valid_epoch]

    def is_save(self) -> bool:
        return self.accelerator.is_local_main_process

    def _train_epoch(
            self,
            train_data: DataLoader,
            epoch_idx: int,
            valid_data: Optional[DataLoader] = None,
    ) -> dict:
        r"""Train the model in an epoch

        Args:
            train_data:
            epoch_idx: the current epoch index.
            valid_data: Optional (default = None) the dataloader of validation set

        Returns:
            dict: Training losses.
        """
        self.model.train()
        self._summary_tracker.new_epoch("train")
        if not self.disable_tqdm:
            train_tqdm = tqdm(
                train_data, desc=f"train {epoch_idx:4}", dynamic_ncols=True, postfix={'loss': None}, unit='step'
            )
        else:
            train_tqdm = train_data

        for step, data in enumerate(train_tqdm):
            self._summary_tracker.new_step()
            if self.timestamp.train_step == self.max_steps:
                self.stopped = True
                break

            loss = self.model(data, epoch_idx=epoch_idx)
<<<<<<< HEAD

            self._summary_tracker.append_loss(loss)

            if self.grad_clip is not None:
                self.accelerator.clip_grad_norm_(self.model.parameters(), self.grad_clip)
=======
            # loss = self.accelerator.gather(loss).mean().item()
            self._summary_tracker.append_loss(loss.item())
>>>>>>> fb56ca0f
            self.accelerator.backward(loss / self.accumulation_steps)
            
            if (step + 1) % self.accumulation_steps == 0 or (step + 1) == len(train_tqdm):
                if self.grad_clip is not None:
                    self.accelerator.clip_grad_norm_(self.model.parameters(), self.grad_clip)
                self.optimizer.step()
<<<<<<< HEAD

            losses = self.accelerator.gather(loss)

=======
                self.optimizer.zero_grad()
            
>>>>>>> fb56ca0f
            if not self.disable_tqdm:
                train_tqdm.set_postfix(loss=self._summary_tracker.epoch_loss)

            if valid_data:
                self.stopped |= self._valid(valid_data, 'step')
            if self.stopped:
                break

        self._summary_tracker.on_epoch_end()

        return self._summary_tracker.epoch_dict()

    @torch.no_grad()
    def _valid(
            self,
            valid_data: DataLoader,
            valid_mode: str,
    ) -> bool:
        """Validate every `self.eval_interval` step or epoch if evaluation strategy matches attribute
        `self.eval_strategy`. Specifically, if `self.eval_interval` is set to `0`, validation will be skipped.

        Early stopping will also be checked if `self.stopping_steps` is positive integer.

        Args:
            valid_data: The dataloader of validation set.
            valid_mode: The evaluation strategy of current call ("epoch" or "step").

        Returns:
            bool: Early stopping. Return true if `self.stopping_steps` is positive integer and `self._early_stopping()`
            is True.
        """
        if (self.valid_intervals <= 0) or (valid_mode != self.valid_strategy):
            return False

        self._valid_count += 1
        if self._valid_count % self.valid_intervals != 0:
            return False

        self._summary_tracker.new_epoch('valid')

        if 'loss' in self.metrics_for_best_model:
            self.model.eval()
            if not self.disable_tqdm:
                valid_tqdm = tqdm(valid_data, desc=f"valid {self.timestamp.valid_epoch:4}", dynamic_ncols=True,
                                  postfix={'loss': None}, unit='step')
            else:
                valid_tqdm = valid_data
            for data in valid_tqdm:
                self._summary_tracker.new_step()
                loss = self.model(data)
                losses = self.accelerator.gather(loss)
                loss = losses.mean().item()
                self._summary_tracker.append_loss(loss)
                if not self.disable_tqdm:
                    valid_tqdm.set_postfix(loss=self._summary_tracker.epoch_loss)
        else:
            valid_results = self.evaluate(valid_data, is_valid=True, valid_count=self.timestamp.valid_epoch)
            self._summary_tracker.set_metrics_results(valid_results)
        
        self.model.train()

        self.valid_result_dict[self._summary_tracker.axes.valid_epoch] = self._summary_tracker.current_epoch

        self.best_valid_timestamp, current_best = self._summary_tracker.get_best_valid()
        stopped = bool(self.stopping_steps) and self._early_stopping(current_best)

        if self.is_save():
            self.save_checkpoint()
        self.accelerator.wait_for_everyone()

        self._summary_tracker.on_epoch_end()

        return stopped

    def _early_stopping(self, current_best: bool) -> bool:
        r""" Check early stopping with `stopping_steps`, a maximum amount of non-best validation.

        Args:
            current_best: Whether current epoch is the one with the best score.

        Return:
            bool: If true, the training process will be stopped, else the `self.stopping_count` will accumulate.
        """

        stop_flag = False

        if current_best:
            self.stopping_count = 0
        else:
            self.stopping_count += 1
            stop_flag = self.stopping_count > self.stopping_steps

        return stop_flag

    def _get_checkpoint(self) -> Optional[dict]:
        if len(self.valid_result_dict) == 0:
            self.logger.warning('Get checkpoint failed. No validation has been performed.')
            return None

        # construct state_dict and parameters
        _state_dict = self.accelerator.unwrap_model(self.model).state_dict()

        # get optimizer, config and validation summary
        checkpoint = {
            # parameters that needed to be loaded
            'state_dict': _state_dict,
            'optimizer': self.optimizer.state_dict(),
            'stopping_count': self.stopping_count,
            'best_valid_score': self._summary_tracker.best_valid_score,
            'epoch': self.timestamp.train_epoch,
            'timestamp': self.timestamp,
            'config': self.config,
            # parameters for recording only
            'summary': self.valid_result_dict[self._summary_tracker.axes.valid_epoch],
        }
        self.logger.debug(checkpoint)
        return checkpoint

    def save_checkpoint(self):
        serialized_save(
            self._get_checkpoint(),
            serial=self.timestamp.train_epoch,
            serial_of_soft_link=self.best_valid_timestamp.train_epoch,
            path_without_extension=self.saved_model_filename,
            tag='epoch',
            extension_name='pth',
            max_save=self.max_save,
        )

    def save_generated_text(self, generated_corpus: List[str], is_valid: bool = False):
        r"""Store the generated text by our model into `self.saved_text_filename`."""
        if is_valid:
            self._summary_tracker.add_corpus('valid-' + str(self.timestamp.valid_epoch), generated_corpus)
        else:
            self._summary_tracker.add_corpus('test', generated_corpus)
            serialized_save(
                generated_corpus,
                serial=None,
                serial_of_soft_link=None,
                path_without_extension=self.saved_text_filename,
                tag=None,
                extension_name='txt',
            )

    def resume_checkpoint(self, resume_file: str):
        r"""Load the model parameters information and training information.

        Args:
            resume_file: the checkpoint file (specific by `load_experiment`).
        """
        # check
        self.logger.info("Resuming checkpoint from {}...".format(resume_file))
        if os.path.isfile(resume_file):
            checkpoint = torch.load(resume_file, map_location=self.device)
        else:
            self.logger.warning('Checkpoint file "{}" not found. Resuming stopped.'.format(resume_file))
            return

        # load start epoch and early stopping
        self.start_epoch = checkpoint['epoch'] + 1  # start from the next step
        self._summary_tracker.axes = checkpoint['timestamp']
        self.stopping_count = checkpoint['stopping_count']
        self._summary_tracker.best_valid_score = checkpoint['best_valid_score']
        self.valid_result_dict = checkpoint['summary']

        if checkpoint['config']['seed']:
            init_seed(checkpoint['config']['seed'], checkpoint['config']['reproducibility'])
            set_seed(checkpoint['config']['seed'])

        # load architecture params from checkpoint
        if checkpoint['config']['model_name'] != self.config['model_name']:
            self.logger.warning(
                'Architecture configuration given in config file is different from that of checkpoint. '
                'This may yield an exception while state_dict is being loaded.'
            )
        self.model.load_state_dict(checkpoint['state_dict'])

        # load optimizer state from checkpoint only when optimizer type is not changed
        if checkpoint['config']['optimizer'].lower() != self.config['optimizer']:
            self.logger.warning(
                'Optimizer configuration given in config file is different from that of checkpoint. '
                'This may yield an exception while state_dict is being loaded.'
            )
        self.optimizer.load_state_dict(checkpoint['optimizer'])
        self.logger.info('Checkpoint loaded. Resume training from epoch {}'.format(self.start_epoch))

    def fit(
            self,
            train_data: DataLoader,
            valid_data: Optional[DataLoader] = None,
    ) -> dict:
        r"""Train the model based on the train data.

        Args:
            train_data: The dataloader of training set.
            valid_data: (default = None) The dataloader of training set.

        Returns:
             dict: the best valid score and best valid result.
        """

        self.model, self.optimizer = self.accelerator.prepare(self.model, self.optimizer)

        self.logger.info("====== Start training ======")
        self.accelerator.wait_for_everyone()
        for epoch_idx in range(self.start_epoch, self.epochs):
            # train
            self._train_epoch(train_data, epoch_idx, valid_data)
            self.train_loss_list.append(self._summary_tracker.epoch_loss)

            # valid
            if valid_data:
                self.stopped |= self._valid(valid_data, 'epoch')

            if self.stopped:
                if self.stopping_steps:
                    self.logger.info(f'Early stopped at {self.stopping_count} non-best validation.')
                elif self.max_steps:
                    self.logger.info(f'Stopped at max_steps {self.max_steps}.')
                break

        file = self.saved_model_filename+".pth"
        if os.path.exists(file):
            self.logger.info(f'Soft link created: {file} -> {os.readlink(file)}')
        self.logger.info(f'====== Finished training, best validation result '
                         f'at train epoch {self.best_valid_timestamp.train_epoch} ======')

        self.model = self.accelerator.unwrap_model(self.model)
        self.logger.info('Best valid result: {}'.format(self.best_valid_result.metrics_info()))
        return self.best_valid_result.as_dict()

    @torch.no_grad()
    def evaluate(
            self,
            eval_data: DataLoader,
            load_best_model: bool = True,
            model_file: Optional[str] = None,
            _eval: bool = True,
            is_valid: bool = False,
            valid_count: Optional[int] = None,
    ) -> Optional[dict]:
        r"""Evaluate the model based on the `eval_data`.

        Args:
            eval_data (AbstractDataLoader): the eval data
            load_best_model (bool, optional): whether load the best model in the training process, default: True.
                                              It should be set True, if users want to test the model after training.
            model_file (str, optional): the saved model file, default: None. If users want to test the previously
                                        trained model file, they can set this parameter.
            _eval: (default = True) True to evaluate and False to preview generation only.
            is_valid: (default = False) True if evaluate during validation
            valid_count: (default = None) Validation index if `is_valid` is True.

        Returns:
            dict: eval result, key is the eval metric and value in the corresponding metric value
        """
        if is_valid:
            load_best_model = False

        if load_best_model:
            checkpoint_file = model_file or self.saved_model_filename + '.pth'
            if not os.path.isfile(checkpoint_file):
                self.logger.error(f'Failed to evaluate model: "{checkpoint_file}" not found. '
                                  f'(You may specify it with `load_experiment`)')
                return None
            self.logger.info('Loading model structure and parameters from {} ...'.format(checkpoint_file))
            checkpoint = torch.load(checkpoint_file, map_location=self.device)
            self.model.load_state_dict(checkpoint['state_dict'])
            self.accelerator.wait_for_everyone()
        
        if not is_valid:
            self.model = self.accelerator.prepare(self.model)
        
        self.model.eval()

        # generate
        generate_corpus = []
        eval_tqdm = tqdm(eval_data, desc="generating", dynamic_ncols=True) if not self.disable_tqdm else eval_data
        for batch_data in eval_tqdm:
            generated = self.accelerator.unwrap_model(self.model).generate(batch_data, eval_data, self.accelerator)
            generate_corpus.extend(generated)
        if self.is_chinese_task:
            reference_corpus = eval_data.dataset.target_tokens
        else:
            reference_corpus = eval_data.dataset.target_text
        generate_corpus = generate_corpus[:len(reference_corpus)]
        if self.is_save():
            self.save_generated_text(generate_corpus, is_valid)
        result = self.evaluator.evaluate(generate_corpus, reference_corpus)
        et = EpochTracker(self.metrics_for_best_model)
        et.update_metrics(result)
        if not is_valid:
            self.logger.info('Evaluation result:\n{}'.format(et.metrics_info(sep=",\n", indent=" ")))

        return et.as_dict()<|MERGE_RESOLUTION|>--- conflicted
+++ resolved
@@ -215,30 +215,16 @@
                 break
 
             loss = self.model(data, epoch_idx=epoch_idx)
-<<<<<<< HEAD
-
-            self._summary_tracker.append_loss(loss)
-
-            if self.grad_clip is not None:
-                self.accelerator.clip_grad_norm_(self.model.parameters(), self.grad_clip)
-=======
             # loss = self.accelerator.gather(loss).mean().item()
             self._summary_tracker.append_loss(loss.item())
->>>>>>> fb56ca0f
             self.accelerator.backward(loss / self.accumulation_steps)
             
             if (step + 1) % self.accumulation_steps == 0 or (step + 1) == len(train_tqdm):
                 if self.grad_clip is not None:
                     self.accelerator.clip_grad_norm_(self.model.parameters(), self.grad_clip)
                 self.optimizer.step()
-<<<<<<< HEAD
-
-            losses = self.accelerator.gather(loss)
-
-=======
                 self.optimizer.zero_grad()
             
->>>>>>> fb56ca0f
             if not self.disable_tqdm:
                 train_tqdm.set_postfix(loss=self._summary_tracker.epoch_loss)
 
@@ -290,7 +276,7 @@
                 self._summary_tracker.new_step()
                 loss = self.model(data)
                 losses = self.accelerator.gather(loss)
-                loss = losses.mean().item()
+                loss = losses.mean()
                 self._summary_tracker.append_loss(loss)
                 if not self.disable_tqdm:
                     valid_tqdm.set_postfix(loss=self._summary_tracker.epoch_loss)
