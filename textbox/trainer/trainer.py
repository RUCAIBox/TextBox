--- conflicted
+++ resolved
@@ -3,15 +3,9 @@
 # @Email  : lijunyi@ruc.edu.cn
 
 # UPDATE:
-<<<<<<< HEAD
-# @Time   : 2020/11/15, 2020/11/24
-# @Author : Tianyi Tang
-# @Email  : steventang@ruc.edu.cn
-=======
-# @Time   : 2020/11/15, 2020/11/21
+# @Time   : 2020/11/24, 2020/11/21
 # @Author : Tianyi Tang, Jiangjin Hao
 # @Email  : steventang@ruc.edu.cn, jiangjinhao@std.uestc.edu.cn
->>>>>>> 2ac3571d
 
 r"""
 textbox.trainer.trainer
@@ -629,7 +623,6 @@
         self._save_checkpoint(self.adversarail_training_epochs)
         return -1, None
 
-<<<<<<< HEAD
 
 class TextGANTrainer(GANTrainer):
     r"""TextGANTrainer is designed for TextGAN.
@@ -690,8 +683,6 @@
         return total_loss / len(real_dataloader)
 
 
-=======
->>>>>>> 2ac3571d
 class ConditionalTrainer(Trainer):
     r"""TranslationTrainer is designed for seq2seq testing, which is a typically used setting.
     """
