import os
import torch
import torch.optim as optim
import numpy as np
import math
import collections

from tqdm import tqdm

from logging import getLogger

from textbox.module.scheduler import (
    AbstractScheduler, InverseSquareRootScheduler, CosineScheduler, LinearScheduler, ConstantScheduler
)
from textbox.evaluator import BaseEvaluator, evaluator_list
from textbox.utils.utils import ensure_dir, Timer, ordinal
from textbox.utils.dashboard import get_dashboard, AbstractDashboard, TensorboardWriter, NilWriter

from typing import Dict, Optional, Union, Set, Collection, Literal, List, Tuple, Iterable
from textbox.model.abstract_model import AbstractModel
from textbox.data.abstract_dataloader import AbstractDataLoader
from textbox.config.configurator import Config
from logging import Logger
MetricsDict = Dict[str, Union[float, Dict[str, float], Collection[float]]]


class EpochTracker:
    r"""
    Track and visualize validating metrics results and training / validating loss.
    Dashboard now supports :class:`textbox.utils.TensorboardWriter`.

    Args:
        epoch_idx: Current epoch index.
        DDP: Whether the Pytorch DDP is enabled.
        train: Optional (default = True)
            Train or eval mode.
        dashboard: Optional (default = None)
            Implementation of visualization toolkit.

    Example:
        >>> tbw = TensorboardWriter("log/dir")
        >>> for epoch in range(10):
        >>>     valid_tracker = EpochTracker(epoch, DDP=False, train=False, dashboard=tbw)
        >>>     for step in range(10):
        >>>         valid_tracker.append_loss(1.0)
        >>>     valid_tracker.set_result({"metric1": 1.0})
        >>>     valid_tracker.info(time_duration=10.0)
        Epoch 0,  validating [time: 10.00s, validating_loss: 1.0000, ppl: 2.71]
    """
    _is_train: Dict[bool, Literal["training", "validating"]] = {True: "training", False: "validating"}

    def __init__(
            self,
            epoch_idx: int,
            DDP: bool,
            train: bool = True,
            dashboard: Optional[AbstractDashboard] = None
    ):
        self.epoch_idx: int = epoch_idx

        self._accumulate_loss: float = 0.
        self._accumulate_step: int = 0
        self._loss: Optional[float] = None

        self._metrics_results: Optional[MetricsDict] = None
        self._score: Optional[float] = None

        self._logger: Logger = getLogger()
        self._DDP: bool = DDP
        self.mode_tag = self._is_train[train]

        self._dashboard: AbstractDashboard = dashboard or NilWriter()

    def append_loss(self, loss: float):
        r"""Append loss of current step to tracker and update current step."""
        _check_nan(loss)
        self._dashboard.add_scalar("Loss/" + self.mode_tag, loss)
        self._dashboard.step()

        self._accumulate_loss += loss
        self._accumulate_step += 1

    def set_result(self, results: dict):
        r"""Record the metrics results."""
        for metric, result in results.items():
            self._dashboard.add_any("Metrics/" + metric, result)
        self._metrics_results = results

    def _calc_score(self) -> Optional[float]:
        r"""Ensure the score will only be calculated and recorded once."""
        if self._metrics_results is None:
            return None

        score = 0.
        for metric, result in self._metrics_results.items():
            if isinstance(result, dict):
                float_list = list(filter(lambda x: isinstance(x, float), result.values()))
            elif isinstance(result, Collection):
                float_list = list(filter(lambda x: isinstance(x, float), result))
            elif isinstance(result, float):
                float_list = [result]
            else:
                self._logger.warning(f"Failed when working out score of metric {metric}.")
                continue
            if len(float_list) != 0:
                score += sum(float_list) / len(float_list)
        self._dashboard.add_scalar("Metrics/score", score)

        return score

    @property
    def score(self) -> Optional[float]:
        r"""Get the total sum score of metric results in evaluating epochs."""
        if self.mode_tag == self._is_train[True]:
            self._logger.warning('`score` is unavailable training epochs.')
            return None

        if not self._score:
            self._score = self._calc_score()
        return self._score

    def _calc_loss(self) -> float:
        r"""Ensure the loss will only be calculated and reduced once if DDP is enabled."""
        if self._accumulate_step == 0:
            self._logger.warning("Trying to access epoch average loss before append any.")
            return math.inf
        _loss = self._accumulate_loss / self._accumulate_step
        if self._DDP:
            _loss = torch.tensor(_loss).to("cuda")
            torch.distributed.all_reduce(_loss, op=torch.distributed.ReduceOp.SUM)
            _loss /= torch.distributed.get_world_size()
            _loss = _loss.item()
        return _loss

    @property
    def loss(self) -> float:
        r"""Get total loss (loss will be reduced on the first call)."""
        if not self._loss:
            self._loss = self._calc_loss()
        return self._loss

    @property
    def perplexity(self) -> float:
        r"""Get exponent of total loss."""
        return np.exp(self.loss)

    def info(self, time_duration: float, extra_info: str = ""):
        r"""Output loss with epoch and time information."""
        output = f"Epoch {self.epoch_idx}, {extra_info} {self.mode_tag} "\
                 f"[time: {time_duration:.2f}s, {self.mode_tag}_loss: {self.loss:.4f}"

        if self.mode_tag == "validating":
            output += f", ppl: {self.perplexity:.4f}"
            for metric, result in self._metrics_results.items():
                if metric != 'loss':
                    output += f", {metric}: {result}"
        output += "]"

        # flush
        self._logger.info(output)

    def __getitem__(self, item: str) -> Optional[float]:
        if self._metrics_results is None:
            self._logger.warning("Please set result first.")
            return None
        return self._metrics_results[item]


class AbstractTrainer:
    r"""Trainer Class is used to manage the training and evaluation processes of text generation system models.
    AbstractTrainer is an abstract class in which the fit() and evaluate() method should be implemented according
    to different training and evaluation strategies.
    """

    def __init__(self, config: Config, model: AbstractModel):
        self.config = config
        self.model = model
        self.logger = getLogger()

    def fit(self, train_data: AbstractDataLoader):
        r"""Train the model based on the train data.
        """

        raise NotImplementedError('Method `fit()` should be implemented.')

    def evaluate(self, eval_data: AbstractDataLoader):
        r"""Evaluate the model based on the eval data.
        """

        raise NotImplementedError('Method `evaluate()` should be implemented.')


class Trainer(AbstractTrainer):
    r"""The basic Trainer for basic training and evaluation strategies in text generation systems.

    This class defines common functions for training and evaluation processes of most text generation system models,
    including `fit()`, `evaluate()`, `resume_checkpoint()` and some other features helpful for model training and
    evaluation.

    Generally speaking, this class can serve most text generation system models, If the training process of the model
    is to simply optimize a single loss without involving any complex training strategies, such as adversarial learning,
    pre-training and so on.

    Initializing the Trainer needs two parameters: `config` and `model`. `config` records the parameters' information
    for controlling training and evaluation, such as `learning_rate`, `epochs`, `eval_step` and so on.
    More information can be found in [placeholder]. `model` is the instantiated object of a Model Class.
    """

    def __init__(self, config: Config, model: AbstractModel):
        super(Trainer, self).__init__(config, model)

        self.DDP: bool = config['DDP']
        self.device: torch.device = config['device']
        self.embedding_size: int = config['embedding_size']
        self.filename = self.config['filename']

        self.stopping_step: Optional[int] = config['stopping_step']
        self.stopped = False
        self.stopping_count = 0
        self.init_lr: Optional[float] = config['init_lr']
        self.warmup_steps: Optional[int] = config['warmup_steps']
        self.max_steps: Optional[int] = config['max_steps']
        self.learning_rate: float = config['learning_rate']
        self.grad_clip: bool = config['grad_clip']
        self.optimizer = self._build_optimizer(config['optimizer'], config['scheduler'])

        ensure_dir(config['checkpoint_dir'])
        _saved_model_file: str = self.filename + '.pth'
        self.saved_model_file: str = os.path.join(config['checkpoint_dir'], _saved_model_file)
        r"""Path to saved checkpoint file, which can be loaded with `load_experiment`."""

        ensure_dir(config['generated_text_dir'])
        _saved_text_file: str = self.filename + '.txt'
        self.saved_text_file: str = os.path.join(config['generated_text_dir'], _saved_text_file)

        self.start_epoch = 0
        r"""Start epoch index. That is, `epoch_idx` iterates through `range(self.start_epoch, self.epochs)`"""
        self.epochs: int = config['epochs']
        r"""End epoch index + 1, aka max iteration times. That is, `epoch_idx` iterates through 
        `range(self.start_epoch, self.epochs)`"""
        self.epoch_idx: int = -1
        r"""current epoch index"""

        self.best_epoch = -1
        self.best_valid_score = -math.inf
        self.best_valid_loss = math.inf
        self.best_valid_ppl = math.inf
        self._saved_once = False
        self.eval_interval, self.eval_mode = self._set_eval_mode()
        self._eval_count = 0
        self.test_batch_size: int = config['eval_batch_size']
        self.train_loss_list = list()

        self.metrics = self._process_metrics("metrics")
        self.evaluator = BaseEvaluator(config, self.metrics)
        self.valid_metrics = self._process_metrics("valid_metrics")
        self.valid_evaluator = BaseEvaluator(config, self.valid_metrics)

        self._is_logger = (self.DDP and torch.distributed.get_rank() == 0) or not self.DDP
        self.item_tensor = None
        self.tot_item_num = None
        self.iid_field = config['ITEM_ID_FIELD']
        self.logdir = './log/'
        self._DashboardClass = get_dashboard(config['dashboard'], self.logdir, config)
        self._dashboard = None

    def _set_eval_mode(self) -> Tuple[int, Literal["epoch", "step"]]:
        r"""Check evaluation mode. Default = (1, "epoch") (If both `eval_epoch` and `eval_step` are specified,
        `eval_step` is ignored. If both are set to 0, `eval_epoch` is set to 1.)

        Returns:
            Tuple[int, Literal["epoch", "step"]]: a tuple of (evaluation interval, evaluation mode)
        """
        # default value
        eval_epoch = self.config['eval_epoch'] or 0
        eval_step = self.config['eval_step'] or 0

        # check
        if eval_epoch > 0 and eval_step > 0:
            self.logger.warning(
                '"eval_step" and "eval_epoch" are specified at the same time. "eval_step" has been ignored.'
            )
            eval_step = 0
        elif eval_epoch <= 0 and eval_step <= 0:
            self.logger.warning(
                '"eval_step" and "eval_epoch" are set to 0 at the same time. "eval_epoch" has been set to 1.'
            )
            eval_epoch = 1

        if eval_epoch > 0:
            self.logger.info(f"eval mode: validate every {eval_epoch} epoch")
            return eval_epoch, "epoch"
        else:
            self.logger.info(f"eval mode: validate every {eval_step} step")
        return eval_step, "step"

    def _build_optimizer(self, optimizer: Optional[str], scheduler: Optional[str])\
            -> Union[optim.Optimizer, AbstractScheduler]:
        """Init the optimizer and scheduler.

        Returns:
            Union[optim.Optimizer, AbstractScheduler]: the optimizer
        """

        def _get_base_optimizer(name: str) -> optim.Optimizer:

            name = name.lower()

            if name == 'adam':
                _optim = optim.Adam(self.model.parameters(), lr=self.learning_rate)
            elif name == 'sgd':
                _optim = optim.SGD(self.model.parameters(), lr=self.learning_rate)
            elif name == 'adagrad':
                _optim = optim.Adagrad(self.model.parameters(), lr=self.learning_rate)
            elif name == 'rmsprop':
                _optim = optim.RMSprop(self.model.parameters(), lr=self.learning_rate)
            else:
                self.logger.warning('Received unrecognized optimizer, set default Adam optimizer')
                _optim = optim.Adam(self.model.parameters(), lr=self.learning_rate)

            return _optim

        def _get_scheduler(name: Optional[str], _optim: optim.Optimizer) -> Union[optim.Optimizer, AbstractScheduler]:

            if name is None:
                return _optim

            name = name.lower()

            assert isinstance(self.init_lr, float), "Specify initial learning rate (`init_lr`)"
            assert isinstance(self.warmup_steps, int), "Specify warmup steps (`warmup_steps`)"

            if name == 'inverse':
                _optim = InverseSquareRootScheduler(_optim, self.init_lr, self.learning_rate, self.warmup_steps)
            elif name == 'cosine':
                assert isinstance(self.max_steps, int), "Specify max steps (`max_steps`)"
                _optim = CosineScheduler(_optim, self.init_lr, self.learning_rate, self.warmup_steps, self.max_steps)
            elif name == 'linear':
                assert isinstance(self.max_steps, int), "Specify max steps (`max_steps`)"
                _optim = LinearScheduler(_optim, self.init_lr, self.learning_rate, self.warmup_steps, self.max_steps)
            elif name == 'constant':
                _optim = ConstantScheduler(_optim, self.init_lr, self.learning_rate, self.warmup_steps)
            else:
                self.logger.info("Learning rate scheduling disabled.")

            return _optim

        optimizer = _get_base_optimizer(optimizer)
        optimizer = _get_scheduler(scheduler, optimizer)
        return optimizer

    def _process_metrics(self, metrics_type: Literal["metrics", "valid_metrics"]) -> Set[str]:
        r"""Get and check the user-specific metrics. The function get metrics from config, checks if it's a string or
        a list, and then checks if the metrics are in the supported list.

        Args:
            metrics_type: "metrics" or "valid_metrics"

        Returns:
            Set[str]: A set of metrics. An empty set will be returned if none metric is specified.

        Raises:
            TypeError: If the `self.config[metrics_type]` is not a string or a list.
        """
        # Type check and pre-process
        metrics = self.config[metrics_type]
        if not metrics:
            return set()
        if not isinstance(metrics, (str, list)):
            raise TypeError(f'Evaluator(s) of {metrics_type} must be a string or list, not {type(metrics)}')
        if isinstance(metrics, str):
            if metrics[0] == '[' and metrics[-1] == ']':
                metrics = metrics[1:-1]
            metrics = metrics.split(",")
        metrics = set(map(lambda x: x.strip().lower(), metrics))

        # Implementation Check
        if len(metrics - evaluator_list) != 0:
            self.logger.warning(
                f"Evaluator(s) of {metrics_type} " + ", ".join(metrics - evaluator_list) +
                " are ignored because are not in supported evaluators list (" + ", ".join(evaluator_list) + ")."
            )
            metrics -= metrics - evaluator_list

        return metrics

    def _train_epoch(
            self,
            train_data: AbstractDataLoader,
            epoch_idx: int,
            valid_data: Optional[AbstractDataLoader] = None,
            process_bar: bool = True,
    ) -> EpochTracker:
        r"""Train the model in an epoch

        Args:
            train_data:
            epoch_idx: the current epoch index.
            valid_data: Optional (default = None) the dataloader of validation set
            process_bar: Optional (default = True) True to show process bar.

        Returns:
            EpochTracker: :class:`EpochTracker` that includes epoch information.
        """
        self.model.train()
        tracker = EpochTracker(epoch_idx, self.DDP, train=True, dashboard=self._dashboard)
        train_tqdm = tqdm(train_data, desc=f"train {epoch_idx:4}", ncols=80) if process_bar and self._is_logger \
            else train_data

        for data in train_tqdm:
            self.optimizer.zero_grad()

            loss = self.model(data, epoch_idx=epoch_idx)
            tracker.append_loss(loss)

            loss.backward()
            self.optimizer.step()
            torch.nn.utils.clip_grad_norm_(self.model.parameters(), self.grad_clip)

            if valid_data:
                self.stopped &= self._valid(valid_data, epoch_idx, 'step')
                if self.stopped:
                    break

        return tracker

    def _valid_epoch(
            self,
            valid_data: AbstractDataLoader,
            epoch_idx: int,
            process_bar: bool = True,
    ) -> EpochTracker:
        r"""Valid the model with `valid_data`

        Args:
            valid_data: the dataloader of validation set
            epoch_idx: the current epoch index.

        Returns:
            EpochTracker: :class:`EpochTracker` that includes epoch information.
        """
        self.model.eval()
        tracker = EpochTracker(epoch_idx, self.DDP, train=False, dashboard=self._dashboard)
        valid_tqdm= tqdm(valid_data, desc=f"train {epoch_idx:4}", ncols=80) if process_bar and self._is_logger \
            else valid_data

        for data in valid_tqdm:
            losses = self.model(data)
            tracker.append_loss(losses)

        valid_results = self.evaluate(valid_data, load_best_model=False, is_valid=True)
        tracker.set_result(valid_results)

        return tracker

    def _valid(
            self,
            valid_data: AbstractDataLoader,
            epoch_idx: int,
            position: Literal["epoch", "step"],
    ) -> bool:
        """Validate every `self.eval_interval` step or epoch if invoke position matches attribute `self.eval_mode`.
        Specifically, if `self.eval_interval` is set to `0`, validation will be skipped.

        Early stopping will also be checked if `self.stopping_step` is positive integer.

        Args:
            valid_data: The dataloader of validation set.
            epoch_idx: The current epoch index.
            position: Invoke position of method ("epoch" or "step").

        Returns:
            bool: Early stopping. Return true if `self.stopping_step` is positive integer and `self._early_stopping()`
            is True.
        """
        if (position != self.eval_mode) or (self.eval_interval <= 0):
            return False

        self._eval_count += 1
        if self._eval_count % self.eval_interval != 0:
            return False

        with torch.no_grad(), Timer() as valid_timer:
            valid_tracker = self._valid_epoch(valid_data, epoch_idx)
        valid_tracker.info(valid_timer.duration, extra_info=ordinal(self._eval_count // self.eval_interval))

        stopped = bool(self.stopping_step) and self._early_stopping(valid_tracker, epoch_idx)

        return stopped

    def _save_checkpoint(self):
        r"""Store the model parameters information into `self.saved_model_file` and training information.

        Todo:
            * Update checkpoint format
        """
        if not self.saved_model_file:
            return

        _state_dict = self.model.state_dict()
        if self.DDP and torch.distributed.get_rank() == 0:
            _new_dict = collections.OrderedDict()
            for key, val in _state_dict["state_dict"].items():
                changed_key = key[7:] if key[0:7] == 'module.' else key
                _new_dict[changed_key] = val
            _state_dict = _new_dict

        state = {
            'config': self.config,
            'epoch': self.epoch_idx,
            'current': self.stopping_count,
            'best_valid_score': self.best_valid_score,
            'state_dict': _state_dict,
            'optimizer': self.optimizer.state_dict(),
        }

        torch.save(state, self.saved_model_file)
        self._saved_once = True
        self.logger.info('Saving current: {}'.format(self.saved_model_file))

<<<<<<< HEAD
        Args:
            corpus (list of string list):
        """
        with open(self.saved_text_file, 'w') as fin:
            for text in generated_corpus:
                fin.write(text + '\n')
=======
    def _save_generated_text(self, generated_corpus: List[List[str]]):
        r"""Store the generated text by our model into `self.saved_text_file`."""
        with open(self.saved_text_file, 'w') as fout:
            for tokens in generated_corpus:
                fout.write(' '.join(tokens) + '\n')
>>>>>>> 67c5cb4c

    def resume_checkpoint(self, resume_file: str):
        r"""Load the model parameters information and training information.

        Args:
            resume_file: the checkpoint file (specific by `load_experiment`).

        Todo:
            * Update checkpoint format
        """
        self.logger.info("Resuming checkpoint from {}...".format(resume_file))
        if os.path.isfile(resume_file):
            checkpoint = torch.load(resume_file, map_location=self.device)
        else:
            self.logger.warning('Checkpoint file "{}" not found. Resuming stopped.'.format(resume_file))
            return

        self.start_epoch = checkpoint['epoch'] + 1
        self.stopping_count = checkpoint['stopping_count'] or checkpoint['cur_step']
        self.best_valid_score = checkpoint['best_valid_score']

        # load architecture params from checkpoint
        if checkpoint['config']['model'].lower() != self.config['model'].lower():
            self.logger.warning(
                'Architecture configuration given in config file is different from that of checkpoint. '
                'This may yield an exception while state_dict is being loaded.'
            )
        if self.DDP:
            saved_dict = collections.OrderedDict()
            for state_dict_key, state_dict_val in checkpoint['state_dict'].items():
                changed_key = 'module.' + state_dict_key
                saved_dict[changed_key] = state_dict_val
            checkpoint['state_dict'] = saved_dict
        self.model.load_state_dict(checkpoint['state_dict'])

        # load optimizer state from checkpoint only when optimizer type is not changed
        self.optimizer.load_state_dict(checkpoint['optimizer'])
        self.logger.info('Checkpoint loaded. Resume training from epoch {}'.format(self.start_epoch))

    def fit(
            self,
            train_data: AbstractDataLoader,
            valid_data: Optional[AbstractDataLoader] = None,
            saved: bool = True
    ) -> dict:
        r"""Train the model based on the train data and the valid data.

        Args:
            train_data: The dataloader of training set.
            valid_data: (default = None) The dataloader of training set.
            saved: (default = True) True if checkpoints of best epochs are about to be saved.

        Returns:
             dict: the best valid score and best valid result.

        Todo:
            * Complete the docstring.
            * Modify the return value.
        """
        self.logger.info("====== Start training ======")
        with self._DashboardClass() as dashboard:
            self._dashboard = dashboard
            for epoch_idx in range(self.start_epoch, self.epochs):
                self.epoch_idx = epoch_idx
                # train
                with Timer() as train_timer:
                    train_tracker = self._train_epoch(train_data, epoch_idx, valid_data)
                self.train_loss_list.append(train_tracker.loss)
                train_tracker.info(train_timer.duration)

                # valid
                if valid_data:
                    self.stopped &= self._valid(valid_data, epoch_idx, 'epoch')
                    if self.stopped:
                        break

        if not self._saved_once and saved:
            self._save_checkpoint()
        self.logger.info('====== Finished training, best eval result in epoch {} ======'.format(self.best_epoch))

        result = {"best_valid_score": self.best_valid_score,
                  "best_valid_loss": self.best_valid_loss,
                  "best_valid_ppl": self.best_valid_ppl}
        return result

    def _early_stopping(self, valid_tracker: EpochTracker, epoch_idx: int) -> bool:
        r""" Return True if valid score has been lower than best score for `stopping_step` steps.

        Args:
            valid_tracker: contain valid information (loss, perplexity and metrics score)

        Todo:
            * Abstract results.
        """

        stop_flag = False

        if valid_tracker.score > self.best_valid_score:
            self.stopping_count = 0
            self.best_valid_score = valid_tracker.score
            self.best_valid_ppl = valid_tracker.perplexity
            self.best_epoch = epoch_idx
            self._save_checkpoint()
        else:
            self.stopping_count += 1
            stop_flag = self.stopping_count > self.stopping_step

        return stop_flag

    def _evaluate_nll_test(self, eval_data: AbstractDataLoader) -> float:
        r"""Calculate the negative log-likelihood of the eval_data.

        Args:
            eval_data (AbstractDataLoader): the eval data.

        Returns:
            float: NLL_test of the eval data.
        """

        total_loss = 0
        for epoch_idx, eval_batch in enumerate(eval_data):
            nll_test = self.model.calculate_nll_test(eval_batch, epoch_idx)
            total_loss += float(nll_test)
        return total_loss / len(eval_data)

    @torch.no_grad()
    def evaluate(
            self,
            eval_data: AbstractDataLoader,
            load_best_model: bool = True,
            model_file: Optional[str] = None,
            _eval: bool = True,
            is_valid: bool = False
    ) -> Optional[dict]:
        r"""Evaluate the model based on the `eval_data`.

        Args:
            eval_data (AbstractDataLoader): the eval data
            load_best_model (bool, optional): whether load the best model in the training process, default: True.
                                              It should be set True, if users want to test the model after training.
            model_file (str, optional): the saved model file, default: None. If users want to test the previously
                                        trained model file, they can set this parameter.
            _eval: (default = True) True to evaluate and False to preview generation only.
            is_valid: (default = False) True if evaluate during validation

        Returns:
            dict: eval result, key is the eval metric and value in the corresponding metric value
        """
        if is_valid:
            _evaluator = self.valid_evaluator
            _metrics = self.valid_metrics
            if load_best_model:
                load_best_model = False
                self.logger.warning('Evaluation should not load best model during validation. `load_best_model` has'
                                    'set to False temporarily.')
        else:
            _evaluator = self.evaluator
            _metrics = self.metrics

        if load_best_model:
            checkpoint_file = model_file or self.saved_model_file
            if not os.path.isfile(checkpoint_file):
                self.logger.error(f'Failed to evaluate model: "{checkpoint_file}" not found.')
                return None
            self.logger.info('Loading model structure and parameters from {} ...'.format(checkpoint_file))
            checkpoint = torch.load(checkpoint_file, map_location=self.device)
            self.model.load_state_dict(checkpoint['state_dict'])

        self.model.eval()

        # preview only
        if not _eval or len(_metrics) == 0:
            generate_sentence = self.model.generate(next(eval_data), eval_data)
            generate_sentence = ' '.join(generate_sentence[0])
            self.logger.info('Generation Preview: ' + generate_sentence)
            return {"preview": generate_sentence}

        # generate
        generate_corpus = []
        eval_tqdm = tqdm(eval_data, desc="generating", ncols=80) if self._is_logger else eval_data
        for batch_data in eval_tqdm:
            generated = self.model.generate(batch_data, eval_data)
            assert len(generated) == len(batch_data['target_text']), "Generated corpus has a mismatched batch size!"
            generate_corpus.extend(generated)
        self._save_generated_text(generate_corpus)
<<<<<<< HEAD
        reference_corpus = eval_data.dataset.target_text
        result = self.evaluator.evaluate(generate_corpus, reference_corpus)
=======

        # evaluation
        reference_corpus = eval_data.get_reference()
        result = _evaluator.evaluate(generate_corpus, reference_corpus)
        if "nll_test" in _metrics and self.config['task_type'].lower() == "unconditional":
            result['nll_test'] = self._evaluate_nll_test(eval_data)

        return result

>>>>>>> 67c5cb4c

def _check_nan(value: Union[torch.Tensor, float]):
    r"""Not-a-number check

    Raises:
        ValueError: If `value` is nan.
    """
    if (isinstance(value, torch.Tensor) and torch.isnan(value)) \
            or (isinstance(value, float) and math.isnan(value)):
        raise ValueError('Value is nan.')<|MERGE_RESOLUTION|>--- conflicted
+++ resolved
@@ -518,20 +518,11 @@
         self._saved_once = True
         self.logger.info('Saving current: {}'.format(self.saved_model_file))
 
-<<<<<<< HEAD
-        Args:
-            corpus (list of string list):
-        """
-        with open(self.saved_text_file, 'w') as fin:
-            for text in generated_corpus:
-                fin.write(text + '\n')
-=======
-    def _save_generated_text(self, generated_corpus: List[List[str]]):
+    def _save_generated_text(self, generated_corpus: List[str]):
         r"""Store the generated text by our model into `self.saved_text_file`."""
         with open(self.saved_text_file, 'w') as fout:
-            for tokens in generated_corpus:
-                fout.write(' '.join(tokens) + '\n')
->>>>>>> 67c5cb4c
+            for text in generated_corpus:
+                fout.write(text + '\n')
 
     def resume_checkpoint(self, resume_file: str):
         r"""Load the model parameters information and training information.
@@ -717,20 +708,11 @@
             assert len(generated) == len(batch_data['target_text']), "Generated corpus has a mismatched batch size!"
             generate_corpus.extend(generated)
         self._save_generated_text(generate_corpus)
-<<<<<<< HEAD
         reference_corpus = eval_data.dataset.target_text
         result = self.evaluator.evaluate(generate_corpus, reference_corpus)
-=======
-
-        # evaluation
-        reference_corpus = eval_data.get_reference()
-        result = _evaluator.evaluate(generate_corpus, reference_corpus)
-        if "nll_test" in _metrics and self.config['task_type'].lower() == "unconditional":
-            result['nll_test'] = self._evaluate_nll_test(eval_data)
 
         return result
 
->>>>>>> 67c5cb4c
 
 def _check_nan(value: Union[torch.Tensor, float]):
     r"""Not-a-number check
