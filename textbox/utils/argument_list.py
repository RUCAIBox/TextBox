"""Classification of hyperparameters.
Parameters start with underscore are internal parameters and might be modified by program."""

general_parameters = [
    'gpu_id', 'use_gpu', 'seed', 'reproducibility', 'state', 'data_path', 'checkpoint_dir', 'generated_text_dir',
    'email', 'filename', 'DDP', 'logdir', 'quick_test', '_is_local_main_process', 'device', 'config_files', 'space',
    'multi_seed', 'algo', '_hyper_tuning'
]

training_parameters = [
    'do_train', 'do_valid',  # partial experiment
    'optimizer', 'adafactor_kwargs', 'optimizer_kwargs', 'scheduler', 'scheduler_kwargs',  # optimizer
    'valid_intervals', 'valid_strategy',
    'max_save',  # checkpoint saving
    'stopping_steps',  # early stopping
    'epochs', 'max_steps', 'learning_rate', 'train_batch_size', 'grad_clip', 'weight_decay',  # common parameters
    'accumulation_steps',  # accelerator
<<<<<<< HEAD
=======
    'disable_tqdm',  # tqdm
>>>>>>> 069a0855
]

evaluation_parameters = [
    'do_test', 'lower_evaluation', 'multiref_strategy', 'bleu_max_ngrams', 'bleu_type', 'beam_size',
    'smoothing_function', 'corpus_bleu', 'rouge_max_ngrams', 'rouge_type', 'meteor_type', 'chrf_type',
    'distinct_max_ngrams', 'inter_distinct', 'unique_max_ngrams', 'self_bleu_max_ngrams', 'tgt_lang',
    'decoding_strategy', 'metrics', 'n_grams', 'eval_batch_size', 
]

model_parameters = [
    'model', 'model_name', 'model_path', 'config_kwargs', 'truncate', 'tokenizer_kwargs', 'generation_kwargs',
    'efficient_kwargs', 'efficient_methods', 'efficient_unfreeze_model'
]

dataset_parameters = [
    'dataset',
]<|MERGE_RESOLUTION|>--- conflicted
+++ resolved
@@ -15,17 +15,14 @@
     'stopping_steps',  # early stopping
     'epochs', 'max_steps', 'learning_rate', 'train_batch_size', 'grad_clip', 'weight_decay',  # common parameters
     'accumulation_steps',  # accelerator
-<<<<<<< HEAD
-=======
     'disable_tqdm',  # tqdm
->>>>>>> 069a0855
 ]
 
 evaluation_parameters = [
     'do_test', 'lower_evaluation', 'multiref_strategy', 'bleu_max_ngrams', 'bleu_type', 'beam_size',
     'smoothing_function', 'corpus_bleu', 'rouge_max_ngrams', 'rouge_type', 'meteor_type', 'chrf_type',
     'distinct_max_ngrams', 'inter_distinct', 'unique_max_ngrams', 'self_bleu_max_ngrams', 'tgt_lang',
-    'decoding_strategy', 'metrics', 'n_grams', 'eval_batch_size', 
+    'decoding_strategy', 'metrics', 'n_grams', 'eval_batch_size',
 ]
 
 model_parameters = [
