--- conflicted
+++ resolved
@@ -30,11 +30,8 @@
             self,
             DDP: bool,
             kwargs: dict,
-<<<<<<< HEAD
             is_local_main_process: bool,
-=======
             metrics_for_best_model: Set[str],
->>>>>>> 29bf50cc
             email: bool = True,
     ):
         self._axes = dict.fromkeys(axes_label, 0)
@@ -310,12 +307,8 @@
         return SummaryTracker(
             DDP=config['DDP'],
             email=config['email'],
-<<<<<<< HEAD
             is_local_main_process=config['is_local_main_process'],
-            # is_local_main_process=True,
-=======
             metrics_for_best_model=config['metrics_for_best_model'],
->>>>>>> 29bf50cc
             kwargs=dict(
                 dir=logdir,
                 project=project,
