"""Provides several APIs for dashboard including :py:mod:`torch.utils.tensorboard`

Todo:
    * WandBWriter with distributed training
    * wandb: resume?
"""
import math
import os
from time import time

import pandas as pd
import torch
from logging import getLogger, Logger
import wandb

from typing import Optional, Union, Iterable, Dict, Collection, Set
from textbox.config.configurator import Config

train_step = 'train/step'
train_epoch = 'train/epoch'
valid_step = 'valid/step'
valid_epoch = 'valid/epoch'
axes_label = (train_step, train_epoch, valid_step, valid_epoch)

MetricsDict = Dict[str, Union[float, Dict[str, float], Collection[float]]]


class SummaryTracker:

    def __init__(
            self,
            kwargs: dict,
            is_local_main_process: bool,
            metrics_for_best_model: Set[str],
            email: bool = True,
    ):
        self._axes = dict.fromkeys(axes_label, 0)
        self._email = email
        self._is_local_main_process = is_local_main_process
        self.tracker_finished = False
        self.metrics_for_best_model: Set[str] = metrics_for_best_model

        if self._is_local_main_process:
            self._run = wandb.init(**kwargs)
            for axe in axes_label:
                wandb.define_metric(axe)
            wandb.define_metric("loss/train", step_metric=train_step)
            wandb.define_metric("loss/valid", step_metric=train_step)
            wandb.define_metric("metrics/*", step_metric=train_step)
            self._tables: Dict[str, wandb.data_types.Table] = dict()

        self.current_epoch: Optional[EpochTracker] = None
        self.current_mode: Optional[str] = None

    def new_epoch(self, mode: str):
        self.current_mode = mode
        axe = mode + '/epoch'
        self.update_axe(axe)
        self.current_epoch = EpochTracker(mode, self._axes[axe], self.metrics_for_best_model)
        self.current_epoch.on_epoch_start()

    def append_loss(self, loss: Union[float, torch.Tensor]):
        r"""Append loss of current step to tracker and update current step."""
        if isinstance(loss, torch.Tensor):
            loss = loss.item()
        if math.isnan(loss):
            raise ValueError('Value is nan.')
        self.add_scalar("loss/" + self.current_mode, loss)
        self.update_axe(self.current_mode + "/step")

        self.current_epoch.append_loss(loss)

    @property
    def epoch_loss(self) -> float:
        r"""Loss of this epoch. Average loss will be calculated and returned.
        """
        return self.current_epoch.avg_loss

    def set_metrics_results(self, results: dict):
        r"""Record the metrics results."""
        for metric, result in results.items():
            self.add_any('metrics/' + metric, result)
            if not isinstance(result, str):
                self.current_epoch.update_metrics({metric: result})

    @property
    def epoch_score(self) -> float:
        return self.current_epoch.calc_score()

    def epoch_dict(self) -> dict:
        return self.current_epoch.as_dict()

    def update_axe(self, axe: str):
        if axe not in self._axes:
            getLogger().warning(f'Failed when updating axe {axe}.')
        else:
            self._axes[axe] += 1

    def on_epoch_end(self):
        self.current_epoch.on_epoch_end()

    def add_text(self, tag: str, text_string: str):
        if self._is_local_main_process:
            if tag not in self._tables:
                self._tables[tag] = wandb.Table(columns=[train_step, tag])
            self._tables[tag].add_data(self._axes[train_step], text_string)

    def flush_text(self):
        wandb.log(self._tables)
        self._tables = dict()

    def add_scalar(self, tag: str, scalar_value: Union[float, int]):
        info = {tag: scalar_value}
        info.update(self._axes)
        if self._is_local_main_process and not self.tracker_finished:
            wandb.log(info, step=self._axes['train/step'])

    def add_any(self, tag: str, any_value: Union[str, float, int]):
        if isinstance(any_value, str):
            self.add_text(tag, any_value)
        elif isinstance(any_value, (float, int)):
            self.add_scalar(tag, any_value)

    def add_corpus(self, tag: str, corpus: Iterable[str]):
        if self._is_local_main_process and not self.tracker_finished:
            corpus = wandb.Table(columns=[tag], data=pd.DataFrame(corpus))
            wandb.log({tag: corpus}, step=self._axes[train_step])

    def on_experiment_end(self):
        if self._is_local_main_process:
            if self._email:
                wandb.alert(title="Training Finished", text="The training is finished.")
            self.flush_text()
            self._run.finish()
        self.tracker_finished = True


class EpochTracker:
    r"""
    Track and visualize validating metrics results and training / validating loss.
    Dashboard now supports :class:`textbox.utils.TensorboardWriter`.

    Args:
        epoch_idx: Current epoch index.
        mode: Optional (default = True)
            Train or eval mode.

    Example:
        >>> tbw = TensorboardWriter("log/dir", "filename")
        >>> for epoch in range(10):
        >>>     valid_tracker = EpochTracker(epoch, train=False, dashboard=tbw)
        >>>     for step in range(10):
        >>>         valid_tracker.append_loss(1.0)
        >>>     valid_tracker.set_result({"metric1": 1.0})
        >>>     valid_tracker.info(time_duration=10.0)
        Epoch 0,  validating [time: 10.00s, validating_loss: 1.0000]

    Todo:
        * Update docstring
    """

    def __init__(self, mode: str, epoch_idx: int, metrics_for_best_model: Set[str]):

        # loss
        self._avg_loss: float = 0.
        self._accumulate_step: int = 0
        self._reduced_loss: Optional[float] = None

        # metrics
        self._valid_metrics_results: MetricsDict = dict()

        # result: loss & metrics
        self._score: Optional[float] = None

        self._logger: Logger = getLogger()
        self._start_time: Optional[float] = None
        self._end_time: Optional[float] = None
        self.mode_tag = mode
        self.epoch_idx = epoch_idx
        self.metrics_for_best_model = metrics_for_best_model

    def on_epoch_start(self):
        self._start_time = time()

    def on_epoch_end(self):
        self._end_time = time()
        if self._accumulate_step != 0:
            self._loss_all_reduce()
        self._epoch_info(self._end_time - self._start_time)

    def append_loss(self, loss: float):
        self._avg_loss *= self._accumulate_step / (self._accumulate_step + 1)
        self._avg_loss += loss / (self._accumulate_step + 1)
        self._accumulate_step += 1

    @property
    def avg_loss(self) -> float:
        if self._accumulate_step == 0:
            self._logger.warning("Trying to access epoch average loss before append any.")
            return math.inf
        if self._reduced_loss is not None:
            return self._reduced_loss
        else:
            return self._avg_loss

    def update_metrics(self, results: Optional[dict] = None, **kwargs):
        if results is not None:
            self._valid_metrics_results.update(results)
        self._valid_metrics_results.update(kwargs)

    def as_dict(self) -> dict:
        if self._valid_metrics_results:
            results = self._valid_metrics_results
        else:
            results = {}
        if self._accumulate_step != 0:
            results.update(loss=self.avg_loss)
        return results

    def calc_score(self) -> float:
        """calculate the total score of valid metrics for early stopping.

        If `loss` is in `keys`, the negative of average loss will be returned.
        Else, the sum of metrics results indexed by keys will be returned.
        """

        if 'loss' in self.metrics_for_best_model:
            return -self.avg_loss

        score = 0.
        float_list = []
        for metric, result in self._valid_metrics_results.items():
            if isinstance(result, dict):
                float_list = [v for k, v in result.items() if k in self.metrics_for_best_model and isinstance(v, float)]
            elif metric in self.metrics_for_best_model:
                if isinstance(result, Collection):
                    float_list = list(filter(lambda x: isinstance(x, float), result))
                elif isinstance(result, float):
                    float_list = [result]

            if len(float_list) != 0:
                score += sum(float_list) / len(float_list)
                float_list = []

        return score

    def _loss_all_reduce(self):
<<<<<<< HEAD
        if self._DDP and self._accumulate_step != 0:
            _loss = torch.tensor(self.avg_loss, device="cuda")
            torch.distributed.all_reduce(_loss, op=torch.distributed.ReduceOp.SUM)
            _loss /= torch.distributed.get_world_size()
            self._reduced_loss = _loss.item()
=======
        pass
>>>>>>> 9d0f3d77

    def _epoch_info(self, time_duration):
        r"""Output loss with epoch and time information."""
        def add_metric(_k, _v):
            _o = ', '
            if _k.lower() in self.metrics_for_best_model:
                _o += '<'
            if isinstance(_v, str):
                _o += f'{_k}: "{_v[:15]}..."'
            elif isinstance(_v, float):
                _o += f'{_k}: {_v:.4f}'
            if _k.lower() in self.metrics_for_best_model:
                _o += '>'
            return _o

        output = "Epoch {}, {} [time: {:.2f}s".format(self.epoch_idx, self.mode_tag, time_duration)

        for metric, result in self.as_dict().items():
            if isinstance(result, dict):
                for key, value in result.items():
                    output += add_metric(key, value)
            else:
                output += add_metric(metric, result)

        output += "]"

        self._logger.info(output)


root: Optional[SummaryTracker] = None


def init_dashboard(
        config: Config,
) -> SummaryTracker:
    r"""Get the dashboard class.

    Args:
        dashboard: Name of dashboard (`tensorboard`, `wandb` or None).
        logdir: Directory of log files. Subdirectories of dashboards will be created.
        config: Configuration.

    Examples:
        >>> TB = get_dashboard("tensorboard", logdir="log/dir", config=config)
        >>> with TB() as tbw:
        >>>     for epoch in range(10):
        >>>         ...
        >>>         tbw.add_scalar("Tag", 1)
        >>>         tbw.add_scalar("Another/Tag", 2)
        >>>         tbw.update_axes("train/step")
        >>>         ...

    Todo:
        * Update docstring

    """
    os.environ["WANDB_SILENT"] = "true"

    global root
    if root is not None:
        return root

    project = f"{config['model']}-{config['dataset']}"
    name = config['filename'][len(project) + 1:]

<<<<<<< HEAD
    root = SummaryTracker(
        DDP=config['DDP'],
        email=config['email'],
        is_local_main_process=config['is_local_main_process'],
        metrics_for_best_model=config['metrics_for_best_model'],
        kwargs=dict(
            dir=config['logdir'],
            project=project,
            name=name,
            config=config.final_config_dict
=======
    def _get_wandb():
        return SummaryTracker(
            email=config['email'],
            is_local_main_process=config['is_local_main_process'],
            metrics_for_best_model=config['metrics_for_best_model'],
            kwargs=dict(
                dir=logdir,
                project=project,
                name=name,
                config=config.final_config_dict
            )
>>>>>>> 9d0f3d77
        )
    )

    return root


def finish_dashboard():
    root.on_experiment_end()


def get_dashboard() -> SummaryTracker:
    assert root is not None, "Please initialize dashboard first."
    return root<|MERGE_RESOLUTION|>--- conflicted
+++ resolved
@@ -245,15 +245,7 @@
         return score
 
     def _loss_all_reduce(self):
-<<<<<<< HEAD
-        if self._DDP and self._accumulate_step != 0:
-            _loss = torch.tensor(self.avg_loss, device="cuda")
-            torch.distributed.all_reduce(_loss, op=torch.distributed.ReduceOp.SUM)
-            _loss /= torch.distributed.get_world_size()
-            self._reduced_loss = _loss.item()
-=======
         pass
->>>>>>> 9d0f3d77
 
     def _epoch_info(self, time_duration):
         r"""Output loss with epoch and time information."""
@@ -319,9 +311,7 @@
     project = f"{config['model']}-{config['dataset']}"
     name = config['filename'][len(project) + 1:]
 
-<<<<<<< HEAD
     root = SummaryTracker(
-        DDP=config['DDP'],
         email=config['email'],
         is_local_main_process=config['is_local_main_process'],
         metrics_for_best_model=config['metrics_for_best_model'],
@@ -330,19 +320,6 @@
             project=project,
             name=name,
             config=config.final_config_dict
-=======
-    def _get_wandb():
-        return SummaryTracker(
-            email=config['email'],
-            is_local_main_process=config['is_local_main_process'],
-            metrics_for_best_model=config['metrics_for_best_model'],
-            kwargs=dict(
-                dir=logdir,
-                project=project,
-                name=name,
-                config=config.final_config_dict
-            )
->>>>>>> 9d0f3d77
         )
     )
 
