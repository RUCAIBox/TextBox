--- conflicted
+++ resolved
@@ -7,12 +7,8 @@
 import torch
 from accelerate.utils import set_seed
 from transformers import AutoTokenizer, BertTokenizer
-<<<<<<< HEAD
+
 from .enum_type import PLM_MODELS
-=======
-
-from .enum_type import PLM_MODELS, RNN_MODELS
->>>>>>> 0721556a
 
 
 def get_local_time() -> str:
@@ -219,7 +215,6 @@
     model_name = config['model_name']
     if model_name in PLM_MODELS or model_name in RNN_MODELS:
         tokenizer_kwargs = config['tokenizer_kwargs'] or {}
-        tokenizer_kwargs["isUniLM"] = model_name == 'unilm'
         tokenizer_path = config['tokenizer_path'] or config['model_path']
         if config['model_name'] in ['chinese-bart', 'chinese-pegasus', 'cpt', 'unilm']:
             tokenizer = BertTokenizer.from_pretrained(tokenizer_path, **tokenizer_kwargs)
