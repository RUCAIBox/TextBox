<<<<<<< HEAD
# @Time   : 2020/11/5
# @Author : Junyi Li, Gaole He
# @Email  : lijunyi@ruc.edu.cn

# UPDATE:
# @Time   : 2020/11/15
# @Author : Tianyi Tang
# @Email  : steventang@ruc.edu.cn
=======
# -*- coding: utf-8 -*-
# @Time   : 2020/11/14
# @Author : Junyi Li, Gaole He
# @Email  : lijunyi@ruc.edu.cn
>>>>>>> b1e723fd

"""
recbole.utils.utils
################################
"""

import os
import datetime
import importlib
import random
import torch
import numpy as np
from textbox.utils.enum_type import ModelType


def get_local_time():
    r"""Get current time

    Returns:
        str: current time
    """
    cur = datetime.datetime.now()
    cur = cur.strftime('%b-%d-%Y_%H-%M-%S')

    return cur


def ensure_dir(dir_path):
    r"""Make sure the directory exists, if it does not exist, create it

    Args:
        dir_path (str): directory path

    """
    if not os.path.exists(dir_path):
        os.makedirs(dir_path)


def get_model(model_name):
    r"""Automatically select model class based on model name

    Args:
        model_name (str): model name

    Returns:
        Generator: model class
    """
    model_submodule = [
        'GAN',
        'LM',
        'VAE',
        'Seq2Seq'
    ]
    try:
        model_file_name = model_name.lower()
        for submodule in model_submodule:
            module_path = '.'.join(['...model', submodule, model_file_name])
            print(module_path)
            if importlib.util.find_spec(module_path, __name__):
                model_module = importlib.import_module(module_path, __name__)

        model_class = getattr(model_module, model_name)
    except:
        raise NotImplementedError("{} can't be found".format(model_file_name))
    return model_class


def get_trainer(model_type, model_name):
    r"""Automatically select trainer class based on model type and model name

    Args:
        model_type (ModelType): model type
        model_name (str): model name

    Returns:
        Trainer: trainer class
    """
    try:
        return getattr(importlib.import_module('textbox.trainer'), model_name + 'Trainer')
    except AttributeError:
        if model_type == ModelType.UNCONDITIONAL:
            return getattr(importlib.import_module('textbox.trainer'), 'UnconditionalTrainer')
<<<<<<< HEAD
        elif model_type == ModelType.GAN:
            return getattr(importlib.import_module('textbox.trainer'), 'GANTrainer')
=======
        elif model_type == ModelType.CONDITIONAL or model_type == ModelType.TRANSLATION:
            return getattr(importlib.import_module('textbox.trainer'), 'ConditionalTrainer')
>>>>>>> b1e723fd
        else:
            return getattr(importlib.import_module('textbox.trainer'), 'Trainer')


def early_stopping(value, best, cur_step, max_step, bigger=True):
    r""" validation-based early stopping

    Args:
        value (float): current result
        best (float): best result
        cur_step (int): the number of consecutive steps that did not exceed the best result
        max_step (int): threshold steps for stopping
        bigger (bool, optional): whether the bigger the better

    Returns:
        tuple:
        - float,
          best result after this step
        - int,
          the number of consecutive steps that did not exceed the best result after this step
        - bool,
          whether to stop
        - bool,
          whether to update
    """
    stop_flag = False
    update_flag = False
    if bigger:
        if value > best:
            cur_step = 0
            best = value
            update_flag = True
        else:
            cur_step += 1
            if cur_step > max_step:
                stop_flag = True
    else:
        if value < best:
            cur_step = 0
            best = value
            update_flag = True
        else:
            cur_step += 1
            if cur_step > max_step:
                stop_flag = True
    return best, cur_step, stop_flag, update_flag


def calculate_valid_score(valid_result, valid_metric=None):
    r""" return valid score from valid result

    Args:
        valid_result (dict): valid result
        valid_metric (str, optional): the selected metric in valid result for valid score

    Returns:
        float: valid score
    """
    if valid_metric:
        return valid_result[valid_metric]
    else:
        return valid_result['Recall@10']


def dict2str(result_dict):
    r""" convert result dict to str

    Args:
        result_dict (dict): result dict

    Returns:
        str: result str
    """

    result_str = ''
    for metric, value in result_dict.items():
        result_str += str(metric) + ' : ' + '%.04f' % value + '    '
    return result_str


def init_seed(seed, reproducibility):
    r""" init random seed for random functions in numpy, torch, cuda and cudnn

    Args:
        seed (int): random seed
        reproducibility (bool): Whether to require reproducibility
    """
    random.seed(seed)
    np.random.seed(seed)
    torch.manual_seed(seed)
    torch.cuda.manual_seed(seed)
    torch.cuda.manual_seed_all(seed)
    if reproducibility:
        torch.backends.cudnn.benchmark = False
        torch.backends.cudnn.deterministic = True
    else:
        torch.backends.cudnn.benchmark = True
        torch.backends.cudnn.deterministic = False<|MERGE_RESOLUTION|>--- conflicted
+++ resolved
@@ -1,5 +1,5 @@
-<<<<<<< HEAD
-# @Time   : 2020/11/5
+# -*- coding: utf-8 -*-
+# @Time   : 2020/11/14
 # @Author : Junyi Li, Gaole He
 # @Email  : lijunyi@ruc.edu.cn
 
@@ -7,12 +7,6 @@
 # @Time   : 2020/11/15
 # @Author : Tianyi Tang
 # @Email  : steventang@ruc.edu.cn
-=======
-# -*- coding: utf-8 -*-
-# @Time   : 2020/11/14
-# @Author : Junyi Li, Gaole He
-# @Email  : lijunyi@ruc.edu.cn
->>>>>>> b1e723fd
 
 """
 recbole.utils.utils
@@ -95,13 +89,10 @@
     except AttributeError:
         if model_type == ModelType.UNCONDITIONAL:
             return getattr(importlib.import_module('textbox.trainer'), 'UnconditionalTrainer')
-<<<<<<< HEAD
         elif model_type == ModelType.GAN:
             return getattr(importlib.import_module('textbox.trainer'), 'GANTrainer')
-=======
         elif model_type == ModelType.CONDITIONAL or model_type == ModelType.TRANSLATION:
             return getattr(importlib.import_module('textbox.trainer'), 'ConditionalTrainer')
->>>>>>> b1e723fd
         else:
             return getattr(importlib.import_module('textbox.trainer'), 'Trainer')
 
