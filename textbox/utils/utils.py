import os
import datetime
import importlib
import random
import torch
import numpy as np
<<<<<<< HEAD
from transformers import AutoTokenizer
from .enum_type import PLM_MODELS
=======

from textbox.utils.enum_type import PLM_MODELS
import time
from typing import Union


class Timer:

    def __enter__(self):
        self.__stime = time.time()
        return self

    def __exit__(self, *exc_info):
        self.__etime = time.time()
>>>>>>> 67c5cb4c

    @property
    def duration(self) -> float:
        return self.__etime - self.__stime


def get_local_time() -> str:
    r"""Get current time

    Returns:
        str: current time
    """
    cur = datetime.datetime.now()
    cur = cur.strftime('%Y-%b-%d_%H-%M-%S')

    return cur


def ensure_dir(dir_path: str):
    r"""Make sure the directory exists, if it does not exist, create it

    Args:
        dir_path (str): directory path

    """
    os.makedirs(dir_path, exist_ok=True)


def ordinal(n: Union[str, int]) -> str:
    """convert into ordinal number string"""
    n = int(n)
    if 11 <= (n % 100) <= 13:
        suffix = 'th'
    else:
        suffix = ['th', 'st', 'nd', 'rd', 'th'][min(n % 10, 4)]
    return str(n) + suffix


def get_model(model_name):
    r"""Automatically select model class based on model name

    Args:
        model_name (str): model name

    Returns:
        Generator: model class
    """
    try:
        model_name = 'Pretrained_Models' if model_name.lower() in PLM_MODELS else model_name
        model_file_name = model_name.lower()
        module_path = '.'.join(['...model', model_file_name])
        if importlib.util.find_spec(module_path, __name__):
            model_module = importlib.import_module(module_path, __name__)
        model_class = getattr(model_module, model_name)
    except:
        raise NotImplementedError("{} can't be found".format(model_name))
    return model_class


def get_trainer(model_name):
    r"""Automatically select trainer class based on model type and model name

    Args:
        model_name (str): model name

    Returns:
        ~textbox.trainer.trainer.Trainer: trainer class
    """
    try:
        return getattr(importlib.import_module('textbox.trainer.trainer'), model_name + 'Trainer')
    except AttributeError:
        return getattr(importlib.import_module('textbox.trainer.trainer'), 'Trainer')

def get_tokenizer(config):
    model_name = config['model_name']
    if model_name in PLM_MODELS:
        tokenizer_kwargs = config['tokenizer_kwargs'] or {}
        tokenizer_path = config['tokenizer_path'] or config['model_path']
        tokenizer = AutoTokenizer.from_pretrained(tokenizer_path, **tokenizer_kwargs)

        # (1): tokenizer needs to add eos token
        if model_name in ['ctrl', 'openai-gpt']:
            tokenizer.add_special_tokens(({'eos_token': '</s>'}))

        # (2): tokenizer needs to add pad token
        if model_name in ['ctrl', 'gpt2', 'gpt_neo', 'openai-gpt']:
            tokenizer.pad_token = tokenizer.eos_token
        
        # (3): tokenizer needs to change replace eos token with sep token
        if model_name in ['cpm']:
            tokenizer.eos_token = tokenizer.sep_token

        # (4): tokenizer needs to modify `build_inputs_with_special_tokens()` and `num_special_tokens_to_add()`
        if model_name in ['blenderbot-small', 'cpm', 'ctrl', 'gpt2', 'gpt_neo', 'openai-gpt']:
            tokenizer.build_inputs_with_special_tokens = lambda t0, t1=None: t0 + [tokenizer.eos_token_id]
            tokenizer.num_special_tokens_to_add = lambda : 1
        elif model_name in ['opt']:
            tokenizer.build_inputs_with_special_tokens = lambda t0, t1=None: [tokenizer.bos_token_id] + t0 + [tokenizer.eos_token_id]
            tokenizer.num_special_tokens_to_add = lambda : 2

        # (5): tokenizer needs to set src_lang, tgt_lang (used in translation task)
        if model_name in ['m2m_100', 'mbart']:
            assert config['src_lang'] and config['tgt_lang'], \
                model_name + ' needs to specify source language and target language with `--src_lang=xx` and `--tgt_lang=xx`'
            tokenizer.src_lang = config['src_lang']
            tokenizer.tgt_lang = config['tgt_lang']
    
    return tokenizer

def init_seed(seed, reproducibility):
    r""" init random seed for random functions in numpy, torch, cuda and cudnn

    Args:
        seed (int): random seed
        reproducibility (bool): Whether to require reproducibility
    """
    random.seed(seed)
    np.random.seed(seed)
    torch.manual_seed(seed)
    torch.cuda.manual_seed(seed)
    torch.cuda.manual_seed_all(seed)
    if reproducibility:
        torch.backends.cudnn.benchmark = False
        torch.backends.cudnn.deterministic = True
    else:
        torch.backends.cudnn.benchmark = True
        torch.backends.cudnn.deterministic = False<|MERGE_RESOLUTION|>--- conflicted
+++ resolved
@@ -4,14 +4,10 @@
 import random
 import torch
 import numpy as np
-<<<<<<< HEAD
+import time
+from typing import Union
 from transformers import AutoTokenizer
 from .enum_type import PLM_MODELS
-=======
-
-from textbox.utils.enum_type import PLM_MODELS
-import time
-from typing import Union
 
 
 class Timer:
@@ -22,7 +18,6 @@
 
     def __exit__(self, *exc_info):
         self.__etime = time.time()
->>>>>>> 67c5cb4c
 
     @property
     def duration(self) -> float:
